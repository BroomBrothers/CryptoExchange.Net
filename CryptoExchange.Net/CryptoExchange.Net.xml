--- conflicted
+++ resolved
@@ -2958,151 +2958,5 @@
         <member name="M:CryptoExchange.Net.Sockets.WebsocketFactory.CreateWebsocket(CryptoExchange.Net.Logging.Log,System.String,System.Collections.Generic.IDictionary{System.String,System.String},System.Collections.Generic.IDictionary{System.String,System.String})">
             <inheritdoc />
         </member>
-<<<<<<< HEAD
-=======
-        <member name="T:System.Diagnostics.CodeAnalysis.AllowNullAttribute">
-            <summary>
-                Specifies that <see langword="null"/> is allowed as an input even if the
-                corresponding type disallows it.
-            </summary>
-        </member>
-        <member name="M:System.Diagnostics.CodeAnalysis.AllowNullAttribute.#ctor">
-            <summary>
-                Initializes a new instance of the <see cref="T:System.Diagnostics.CodeAnalysis.AllowNullAttribute"/> class.
-            </summary>
-        </member>
-        <member name="T:System.Diagnostics.CodeAnalysis.DisallowNullAttribute">
-            <summary>
-                Specifies that <see langword="null"/> is disallowed as an input even if the
-                corresponding type allows it.
-            </summary>
-        </member>
-        <member name="M:System.Diagnostics.CodeAnalysis.DisallowNullAttribute.#ctor">
-            <summary>
-                Initializes a new instance of the <see cref="T:System.Diagnostics.CodeAnalysis.DisallowNullAttribute"/> class.
-            </summary>
-        </member>
-        <member name="T:System.Diagnostics.CodeAnalysis.DoesNotReturnAttribute">
-            <summary>
-                Specifies that a method that will never return under any circumstance.
-            </summary>
-        </member>
-        <member name="M:System.Diagnostics.CodeAnalysis.DoesNotReturnAttribute.#ctor">
-            <summary>
-                Initializes a new instance of the <see cref="T:System.Diagnostics.CodeAnalysis.DoesNotReturnAttribute"/> class.
-            </summary>
-        </member>
-        <member name="T:System.Diagnostics.CodeAnalysis.DoesNotReturnIfAttribute">
-            <summary>
-                Specifies that the method will not return if the associated <see cref="T:System.Boolean"/>
-                parameter is passed the specified value.
-            </summary>
-        </member>
-        <member name="P:System.Diagnostics.CodeAnalysis.DoesNotReturnIfAttribute.ParameterValue">
-            <summary>
-                Gets the condition parameter value.
-                Code after the method is considered unreachable by diagnostics if the argument
-                to the associated parameter matches this value.
-            </summary>
-        </member>
-        <member name="M:System.Diagnostics.CodeAnalysis.DoesNotReturnIfAttribute.#ctor(System.Boolean)">
-            <summary>
-                Initializes a new instance of the <see cref="T:System.Diagnostics.CodeAnalysis.DoesNotReturnIfAttribute"/>
-                class with the specified parameter value.
-            </summary>
-            <param name="parameterValue">
-                The condition parameter value.
-                Code after the method is considered unreachable by diagnostics if the argument
-                to the associated parameter matches this value.
-            </param>
-        </member>
-        <member name="T:System.Diagnostics.CodeAnalysis.MaybeNullAttribute">
-            <summary>
-                Specifies that an output may be <see langword="null"/> even if the
-                corresponding type disallows it.
-            </summary>
-        </member>
-        <member name="M:System.Diagnostics.CodeAnalysis.MaybeNullAttribute.#ctor">
-            <summary>
-                Initializes a new instance of the <see cref="T:System.Diagnostics.CodeAnalysis.MaybeNullAttribute"/> class.
-            </summary>
-        </member>
-        <member name="T:System.Diagnostics.CodeAnalysis.MaybeNullWhenAttribute">
-            <summary>
-                Specifies that when a method returns <see cref="P:System.Diagnostics.CodeAnalysis.MaybeNullWhenAttribute.ReturnValue"/>, 
-                the parameter may be <see langword="null"/> even if the corresponding type disallows it.
-            </summary>
-        </member>
-        <member name="P:System.Diagnostics.CodeAnalysis.MaybeNullWhenAttribute.ReturnValue">
-            <summary>
-                Gets the return value condition.
-                If the method returns this value, the associated parameter may be <see langword="null"/>.
-            </summary>
-        </member>
-        <member name="M:System.Diagnostics.CodeAnalysis.MaybeNullWhenAttribute.#ctor(System.Boolean)">
-            <summary>
-                 Initializes the attribute with the specified return value condition.
-            </summary>
-            <param name="returnValue">
-                The return value condition.
-                If the method returns this value, the associated parameter may be <see langword="null"/>.
-            </param>
-        </member>
-        <member name="T:System.Diagnostics.CodeAnalysis.NotNullAttribute">
-            <summary>
-                Specifies that an output is not <see langword="null"/> even if the
-                corresponding type allows it.
-            </summary>
-        </member>
-        <member name="M:System.Diagnostics.CodeAnalysis.NotNullAttribute.#ctor">
-            <summary>
-                Initializes a new instance of the <see cref="T:System.Diagnostics.CodeAnalysis.NotNullAttribute"/> class.
-            </summary>
-        </member>
-        <member name="T:System.Diagnostics.CodeAnalysis.NotNullIfNotNullAttribute">
-            <summary>
-                Specifies that the output will be non-<see langword="null"/> if the
-                named parameter is non-<see langword="null"/>.
-            </summary>
-        </member>
-        <member name="P:System.Diagnostics.CodeAnalysis.NotNullIfNotNullAttribute.ParameterName">
-            <summary>
-                Gets the associated parameter name.
-                The output will be non-<see langword="null"/> if the argument to the
-                parameter specified is non-<see langword="null"/>.
-            </summary>
-        </member>
-        <member name="M:System.Diagnostics.CodeAnalysis.NotNullIfNotNullAttribute.#ctor(System.String)">
-            <summary>
-                Initializes the attribute with the associated parameter name.
-            </summary>
-            <param name="parameterName">
-                The associated parameter name.
-                The output will be non-<see langword="null"/> if the argument to the
-                parameter specified is non-<see langword="null"/>.
-            </param>
-        </member>
-        <member name="T:System.Diagnostics.CodeAnalysis.NotNullWhenAttribute">
-            <summary>
-                Specifies that when a method returns <see cref="P:System.Diagnostics.CodeAnalysis.NotNullWhenAttribute.ReturnValue"/>,
-                the parameter will not be <see langword="null"/> even if the corresponding type allows it.
-            </summary>
-        </member>
-        <member name="P:System.Diagnostics.CodeAnalysis.NotNullWhenAttribute.ReturnValue">
-            <summary>
-                Gets the return value condition.
-                If the method returns this value, the associated parameter will not be <see langword="null"/>.
-            </summary>
-        </member>
-        <member name="M:System.Diagnostics.CodeAnalysis.NotNullWhenAttribute.#ctor(System.Boolean)">
-            <summary>
-                Initializes the attribute with the specified return value condition.
-            </summary>
-            <param name="returnValue">
-                The return value condition.
-                If the method returns this value, the associated parameter will not be <see langword="null"/>.
-            </param>
-        </member>
->>>>>>> 9b895074
     </members>
 </doc>
<<<<<<< HEAD
<?xml version="1.0"?>
<doc>
    <assembly>
        <name>CryptoExchange.Net</name>
    </assembly>
    <members>
        <member name="T:CryptoExchange.Net.Attributes.JsonConversionAttribute">
            <summary>
            Used for conversion in ArrayConverter
            </summary>
        </member>
        <member name="T:CryptoExchange.Net.Attributes.JsonOptionalPropertyAttribute">
            <summary>
            Marks property as optional
            </summary>
        </member>
        <member name="T:CryptoExchange.Net.Authentication.ApiCredentials">
            <summary>
            Api credentials info
            </summary>
        </member>
        <member name="P:CryptoExchange.Net.Authentication.ApiCredentials.Key">
            <summary>
            The api key to authenticate requests
            </summary>
        </member>
        <member name="P:CryptoExchange.Net.Authentication.ApiCredentials.Secret">
            <summary>
            The api secret to authenticate requests
            </summary>
        </member>
        <member name="P:CryptoExchange.Net.Authentication.ApiCredentials.PrivateKey">
            <summary>
            The private key to authenticate requests
            </summary>
        </member>
        <member name="M:CryptoExchange.Net.Authentication.ApiCredentials.#ctor(CryptoExchange.Net.Authentication.PrivateKey)">
            <summary>
            Create Api credentials providing a private key for authentication
            </summary>
            <param name="privateKey">The private key used for signing</param>
        </member>
        <member name="M:CryptoExchange.Net.Authentication.ApiCredentials.#ctor(System.Security.SecureString,System.Security.SecureString)">
            <summary>
            Create Api credentials providing a api key and secret for authentication
            </summary>
            <param name="key">The api key used for identification</param>
            <param name="secret">The api secret used for signing</param>
        </member>
        <member name="M:CryptoExchange.Net.Authentication.ApiCredentials.#ctor(System.String,System.String)">
            <summary>
            Create Api credentials providing a api key and secret for authentication
            </summary>
            <param name="key">The api key used for identification</param>
            <param name="secret">The api secret used for signing</param>
        </member>
        <member name="M:CryptoExchange.Net.Authentication.ApiCredentials.Copy">
            <summary>
            Copy the credentials
            </summary>
            <returns></returns>
        </member>
        <member name="M:CryptoExchange.Net.Authentication.ApiCredentials.#ctor(System.IO.Stream,System.String,System.String)">
            <summary>
            Create Api credentials providing a stream containing json data. The json data should include two values: apiKey and apiSecret
            </summary>
            <param name="inputStream">The stream containing the json data</param>
            <param name="identifierKey">A key to identify the credentials for the API. For example, when set to `binanceKey` the json data should contain a value for the property `binanceKey`. Defaults to 'apiKey'.</param>
            <param name="identifierSecret">A key to identify the credentials for the API. For example, when set to `binanceSecret` the json data should contain a value for the property `binanceSecret`. Defaults to 'apiSecret'.</param>
        </member>
        <member name="M:CryptoExchange.Net.Authentication.ApiCredentials.TryGetValue(Newtonsoft.Json.Linq.JToken,System.String)">
            <summary>
            Try get the value of a key from a JToken
            </summary>
            <param name="data"></param>
            <param name="key"></param>
            <returns></returns>
        </member>
        <member name="M:CryptoExchange.Net.Authentication.ApiCredentials.Dispose">
            <summary>
            Dispose
            </summary>
        </member>
        <member name="T:CryptoExchange.Net.Authentication.AuthenticationProvider">
            <summary>
            Base class for authentication providers
            </summary>
        </member>
        <member name="P:CryptoExchange.Net.Authentication.AuthenticationProvider.Credentials">
            <summary>
            The provided credentials
            </summary>
        </member>
        <member name="M:CryptoExchange.Net.Authentication.AuthenticationProvider.#ctor(CryptoExchange.Net.Authentication.ApiCredentials)">
            <summary>
            ctor
            </summary>
            <param name="credentials"></param>
        </member>
        <member name="M:CryptoExchange.Net.Authentication.AuthenticationProvider.AddAuthenticationToParameters(System.String,System.Net.Http.HttpMethod,System.Collections.Generic.Dictionary{System.String,System.Object},System.Boolean,CryptoExchange.Net.Objects.PostParameters,CryptoExchange.Net.Objects.ArrayParametersSerialization)">
            <summary>
            Add authentication to the parameter list
            </summary>
            <param name="uri"></param>
            <param name="method"></param>
            <param name="parameters"></param>
            <param name="signed"></param>
            <param name="postParameterPosition"></param>
            <param name="arraySerialization"></param>
            <returns></returns>
        </member>
        <member name="M:CryptoExchange.Net.Authentication.AuthenticationProvider.AddAuthenticationToHeaders(System.String,System.Net.Http.HttpMethod,System.Collections.Generic.Dictionary{System.String,System.Object},System.Boolean,CryptoExchange.Net.Objects.PostParameters,CryptoExchange.Net.Objects.ArrayParametersSerialization)">
            <summary>
            Add authentication to the header dictionary
            </summary>
            <param name="uri"></param>
            <param name="method"></param>
            <param name="parameters"></param>
            <param name="signed"></param>
            <param name="postParameterPosition"></param>
            <param name="arraySerialization"></param>
            <returns></returns>
        </member>
        <member name="M:CryptoExchange.Net.Authentication.AuthenticationProvider.Sign(System.String)">
            <summary>
            Sign a string
            </summary>
            <param name="toSign"></param>
            <returns></returns>
        </member>
        <member name="M:CryptoExchange.Net.Authentication.AuthenticationProvider.Sign(System.Byte[])">
            <summary>
            Sign a byte array
            </summary>
            <param name="toSign"></param>
            <returns></returns>
        </member>
        <member name="M:CryptoExchange.Net.Authentication.AuthenticationProvider.ByteToString(System.Byte[])">
            <summary>
            Convert byte array to hex
            </summary>
            <param name="buff"></param>
            <returns></returns>
        </member>
        <member name="T:CryptoExchange.Net.Authentication.PrivateKey">
            <summary>
            Private key info
            </summary>
        </member>
        <member name="P:CryptoExchange.Net.Authentication.PrivateKey.Key">
            <summary>
            The private key
            </summary>
        </member>
        <member name="P:CryptoExchange.Net.Authentication.PrivateKey.Passphrase">
            <summary>
            The private key's pass phrase
            </summary>
        </member>
        <member name="P:CryptoExchange.Net.Authentication.PrivateKey.IsEncrypted">
            <summary>
            Indicates if the private key is encrypted or not
            </summary>
        </member>
        <member name="M:CryptoExchange.Net.Authentication.PrivateKey.#ctor(System.Security.SecureString,System.Security.SecureString)">
            <summary>
            Create a private key providing an encrypted key information
            </summary>
            <param name="key">The private key used for signing</param>
            <param name="passphrase">The private key's passphrase</param>
        </member>
        <member name="M:CryptoExchange.Net.Authentication.PrivateKey.#ctor(System.String,System.String)">
            <summary>
            Create a private key providing an encrypted key information
            </summary>
            <param name="key">The private key used for signing</param>
            <param name="passphrase">The private key's passphrase</param>
        </member>
        <member name="M:CryptoExchange.Net.Authentication.PrivateKey.#ctor(System.Security.SecureString)">
            <summary>
            Create a private key providing an unencrypted key information
            </summary>
            <param name="key">The private key used for signing</param>
        </member>
        <member name="M:CryptoExchange.Net.Authentication.PrivateKey.#ctor(System.String)">
            <summary>
            Create a private key providing an encrypted key information
            </summary>
            <param name="key">The private key used for signing</param>
        </member>
        <member name="M:CryptoExchange.Net.Authentication.PrivateKey.Copy">
            <summary>
            Copy the private key
            </summary>
            <returns></returns>
        </member>
        <member name="M:CryptoExchange.Net.Authentication.PrivateKey.Dispose">
            <summary>
            Dispose
            </summary>
        </member>
        <member name="T:CryptoExchange.Net.BaseClient">
            <summary>
            The base for all clients
            </summary>
        </member>
        <member name="P:CryptoExchange.Net.BaseClient.BaseAddress">
            <summary>
            The address of the client
            </summary>
        </member>
        <member name="F:CryptoExchange.Net.BaseClient.log">
            <summary>
            The log object
            </summary>
        </member>
        <member name="F:CryptoExchange.Net.BaseClient.apiProxy">
            <summary>
            The api proxy
            </summary>
        </member>
        <member name="F:CryptoExchange.Net.BaseClient.authProvider">
            <summary>
            The auth provider
            </summary>
        </member>
        <member name="F:CryptoExchange.Net.BaseClient.lastId">
            <summary>
            The last used id
            </summary>
        </member>
        <member name="F:CryptoExchange.Net.BaseClient.idLock">
            <summary>
            Lock for id generating
            </summary>
        </member>
        <member name="P:CryptoExchange.Net.BaseClient.LastId">
            <summary>
            Last is used
            </summary>
        </member>
        <member name="M:CryptoExchange.Net.BaseClient.#ctor(CryptoExchange.Net.Objects.ClientOptions,CryptoExchange.Net.Authentication.AuthenticationProvider)">
            <summary>
            ctor
            </summary>
            <param name="options"></param>
            <param name="authenticationProvider"></param>
        </member>
        <member name="M:CryptoExchange.Net.BaseClient.SetAuthenticationProvider(CryptoExchange.Net.Authentication.AuthenticationProvider)">
            <summary>
            Set the authentication provider
            </summary>
            <param name="authenticationProvider"></param>
        </member>
        <member name="M:CryptoExchange.Net.BaseClient.ValidateJson(System.String)">
            <summary>
            Tries to parse the json data and returns a token
            </summary>
            <param name="data">The data to parse</param>
            <returns></returns>
        </member>
        <member name="M:CryptoExchange.Net.BaseClient.Deserialize``1(System.String,System.Boolean,Newtonsoft.Json.JsonSerializer)">
            <summary>
            Deserialize a string into an object
            </summary>
            <typeparam name="T">The type to deserialize into</typeparam>
            <param name="data">The data to deserialize</param>
            <param name="checkObject">Whether or not the parsing should be checked for missing properties (will output data to the logging if log verbosity is Debug)</param>
            <param name="serializer">A specific serializer to use</param>
            <returns></returns>
        </member>
        <member name="M:CryptoExchange.Net.BaseClient.Deserialize``1(Newtonsoft.Json.Linq.JToken,System.Boolean,Newtonsoft.Json.JsonSerializer)">
            <summary>
            Deserialize a JToken into an object
            </summary>
            <typeparam name="T">The type to deserialize into</typeparam>
            <param name="obj">The data to deserialize</param>
            <param name="checkObject">Whether or not the parsing should be checked for missing properties (will output data to the logging if log verbosity is Debug)</param>
            <param name="serializer">A specific serializer to use</param>
            <returns></returns>
        </member>
        <member name="M:CryptoExchange.Net.BaseClient.Deserialize``1(System.IO.Stream,Newtonsoft.Json.JsonSerializer)">
            <summary>
            Deserialize a stream into an object
            </summary>
            <typeparam name="T">The type to deserialize into</typeparam>
            <param name="stream">The stream to deserialize</param>
            <param name="serializer">A specific serializer to use</param>
            <returns></returns>
        </member>
        <member name="M:CryptoExchange.Net.BaseClient.NextId">
            <summary>
            Generate a unique id
            </summary>
            <returns></returns>
        </member>
        <member name="M:CryptoExchange.Net.BaseClient.FillPathParameter(System.String,System.String[])">
            <summary>
            Fill parameters in a path. Parameters are specified by '{}' and should be specified in occuring sequence
            </summary>
            <param name="path">The total path string</param>
            <param name="values">The values to fill</param>
            <returns></returns>
        </member>
        <member name="M:CryptoExchange.Net.BaseClient.Dispose">
            <summary>
            Dispose
            </summary>
        </member>
        <member name="T:CryptoExchange.Net.Converters.ArrayConverter">
            <summary>
            Converter for arrays to properties
            </summary>
        </member>
        <member name="M:CryptoExchange.Net.Converters.ArrayConverter.CanConvert(System.Type)">
            <inheritdoc />
        </member>
        <member name="M:CryptoExchange.Net.Converters.ArrayConverter.ReadJson(Newtonsoft.Json.JsonReader,System.Type,System.Object,Newtonsoft.Json.JsonSerializer)">
            <inheritdoc />
        </member>
        <member name="M:CryptoExchange.Net.Converters.ArrayConverter.WriteJson(Newtonsoft.Json.JsonWriter,System.Object,Newtonsoft.Json.JsonSerializer)">
            <inheritdoc />
        </member>
        <member name="T:CryptoExchange.Net.Converters.ArrayPropertyAttribute">
            <summary>
            Mark property as an index in the array
            </summary>
        </member>
        <member name="P:CryptoExchange.Net.Converters.ArrayPropertyAttribute.Index">
            <summary>
            The index in the array
            </summary>
        </member>
        <member name="M:CryptoExchange.Net.Converters.ArrayPropertyAttribute.#ctor(System.Int32)">
            <summary>
            ctor
            </summary>
            <param name="index"></param>
        </member>
        <member name="T:CryptoExchange.Net.Converters.BaseConverter`1">
            <summary>
            Base class for enum converters
            </summary>
            <typeparam name="T">Type of enum to convert</typeparam>
        </member>
        <member name="P:CryptoExchange.Net.Converters.BaseConverter`1.Mapping">
            <summary>
            The enum->string mapping
            </summary>
        </member>
        <member name="M:CryptoExchange.Net.Converters.BaseConverter`1.#ctor(System.Boolean)">
            <summary>
            ctor
            </summary>
            <param name="useQuotes"></param>
        </member>
        <member name="M:CryptoExchange.Net.Converters.BaseConverter`1.WriteJson(Newtonsoft.Json.JsonWriter,System.Object,Newtonsoft.Json.JsonSerializer)">
            <inheritdoc />
        </member>
        <member name="M:CryptoExchange.Net.Converters.BaseConverter`1.ReadJson(Newtonsoft.Json.JsonReader,System.Type,System.Object,Newtonsoft.Json.JsonSerializer)">
            <inheritdoc />
        </member>
        <member name="M:CryptoExchange.Net.Converters.BaseConverter`1.ReadString(System.String)">
            <summary>
            Convert a string value
            </summary>
            <param name="data"></param>
            <returns></returns>
        </member>
        <member name="M:CryptoExchange.Net.Converters.BaseConverter`1.CanConvert(System.Type)">
            <inheritdoc />
        </member>
        <member name="T:CryptoExchange.Net.Converters.TimestampConverter">
            <summary>
            converter for milliseconds to datetime
            </summary>
        </member>
        <member name="M:CryptoExchange.Net.Converters.TimestampConverter.CanConvert(System.Type)">
            <inheritdoc />
        </member>
        <member name="M:CryptoExchange.Net.Converters.TimestampConverter.ReadJson(Newtonsoft.Json.JsonReader,System.Type,System.Object,Newtonsoft.Json.JsonSerializer)">
            <inheritdoc />
        </member>
        <member name="M:CryptoExchange.Net.Converters.TimestampConverter.WriteJson(Newtonsoft.Json.JsonWriter,System.Object,Newtonsoft.Json.JsonSerializer)">
            <inheritdoc />
        </member>
        <member name="T:CryptoExchange.Net.Converters.TimestampNanoSecondsConverter">
            <summary>
            Converter for nanoseconds to datetime
            </summary>
        </member>
        <member name="M:CryptoExchange.Net.Converters.TimestampNanoSecondsConverter.CanConvert(System.Type)">
            <inheritdoc />
        </member>
        <member name="M:CryptoExchange.Net.Converters.TimestampNanoSecondsConverter.ReadJson(Newtonsoft.Json.JsonReader,System.Type,System.Object,Newtonsoft.Json.JsonSerializer)">
            <inheritdoc />
        </member>
        <member name="M:CryptoExchange.Net.Converters.TimestampNanoSecondsConverter.WriteJson(Newtonsoft.Json.JsonWriter,System.Object,Newtonsoft.Json.JsonSerializer)">
            <inheritdoc />
        </member>
        <member name="T:CryptoExchange.Net.Converters.TimestampSecondsConverter">
            <summary>
            Converter for seconds to datetime
            </summary>
        </member>
        <member name="M:CryptoExchange.Net.Converters.TimestampSecondsConverter.CanConvert(System.Type)">
            <inheritdoc />
        </member>
        <member name="M:CryptoExchange.Net.Converters.TimestampSecondsConverter.ReadJson(Newtonsoft.Json.JsonReader,System.Type,System.Object,Newtonsoft.Json.JsonSerializer)">
            <inheritdoc />
        </member>
        <member name="M:CryptoExchange.Net.Converters.TimestampSecondsConverter.WriteJson(Newtonsoft.Json.JsonWriter,System.Object,Newtonsoft.Json.JsonSerializer)">
            <inheritdoc />
        </member>
        <member name="T:CryptoExchange.Net.Converters.UTCDateTimeConverter">
            <summary>
            Converter for utc datetime
            </summary>
        </member>
        <member name="M:CryptoExchange.Net.Converters.UTCDateTimeConverter.WriteJson(Newtonsoft.Json.JsonWriter,System.Object,Newtonsoft.Json.JsonSerializer)">
            <inheritdoc />
        </member>
        <member name="M:CryptoExchange.Net.Converters.UTCDateTimeConverter.ReadJson(Newtonsoft.Json.JsonReader,System.Type,System.Object,Newtonsoft.Json.JsonSerializer)">
            <inheritdoc />
        </member>
        <member name="M:CryptoExchange.Net.Converters.UTCDateTimeConverter.CanConvert(System.Type)">
            <inheritdoc />
        </member>
        <member name="T:CryptoExchange.Net.ExtensionMethods">
            <summary>
            Helper methods
            </summary>
        </member>
        <member name="M:CryptoExchange.Net.ExtensionMethods.AddParameter(System.Collections.Generic.Dictionary{System.String,System.Object},System.String,System.String)">
            <summary>
            Add a parameter
            </summary>
            <param name="parameters"></param>
            <param name="key"></param>
            <param name="value"></param>
        </member>
        <member name="M:CryptoExchange.Net.ExtensionMethods.AddParameter(System.Collections.Generic.Dictionary{System.String,System.Object},System.String,System.Object)">
            <summary>
            Add a parameter
            </summary>
            <param name="parameters"></param>
            <param name="key"></param>
            <param name="value"></param>
        </member>
        <member name="M:CryptoExchange.Net.ExtensionMethods.AddOptionalParameter(System.Collections.Generic.Dictionary{System.String,System.Object},System.String,System.Object)">
            <summary>
            Add an optional parameter. Not added if value is null
            </summary>
            <param name="parameters"></param>
            <param name="key"></param>
            <param name="value"></param>
        </member>
        <member name="M:CryptoExchange.Net.ExtensionMethods.AddOptionalParameter(System.Collections.Generic.Dictionary{System.String,System.String},System.String,System.String)">
            <summary>
            Add an optional parameter. Not added if value is null
            </summary>
            <param name="parameters"></param>
            <param name="key"></param>
            <param name="value"></param>
        </member>
        <member name="M:CryptoExchange.Net.ExtensionMethods.CreateParamString(System.Collections.Generic.Dictionary{System.String,System.Object},System.Boolean,CryptoExchange.Net.Objects.ArrayParametersSerialization)">
            <summary>
            Create a query string of the specified parameters
            </summary>
            <param name="parameters">The parameters to use</param>
            <param name="urlEncodeValues">Whether or not the values should be url encoded</param>
            <param name="serializationType">How to serialize array parameters</param>
            <returns></returns>
        </member>
        <member name="M:CryptoExchange.Net.ExtensionMethods.GetString(System.Security.SecureString)">
            <summary>
            Get the string the secure string is representing
            </summary>
            <param name="source">The source secure string</param>
            <returns></returns>
        </member>
        <member name="M:CryptoExchange.Net.ExtensionMethods.ToSecureString(System.String)">
            <summary>
            Create a secure string from a string
            </summary>
            <param name="source"></param>
            <returns></returns>
        </member>
        <member name="M:CryptoExchange.Net.ExtensionMethods.WaitOneAsync(System.Threading.WaitHandle,System.Int32,System.Threading.CancellationToken)">
            <summary>
            Wait one async
            </summary>
            <param name="handle"></param>
            <param name="millisecondsTimeout"></param>
            <param name="cancellationToken"></param>
            <returns></returns>
        </member>
        <member name="M:CryptoExchange.Net.ExtensionMethods.WaitOneAsync(System.Threading.WaitHandle,System.TimeSpan)">
            <summary>
            Wait one async
            </summary>
            <param name="handle"></param>
            <param name="timeout"></param>
            <returns></returns>
        </member>
        <member name="M:CryptoExchange.Net.ExtensionMethods.ToJToken(System.String,CryptoExchange.Net.Logging.Log)">
            <summary>
            String to JToken
            </summary>
            <param name="stringData"></param>
            <param name="log"></param>
            <returns></returns>
        </member>
        <member name="M:CryptoExchange.Net.ExtensionMethods.ValidateIntValues(System.Int32,System.String,System.Int32[])">
            <summary>
            Validates an int is one of the allowed values
            </summary>
            <param name="value">Value of the int</param>
            <param name="argumentName">Name of the parameter</param>
            <param name="allowedValues">Allowed values</param>
        </member>
        <member name="M:CryptoExchange.Net.ExtensionMethods.ValidateIntBetween(System.Int32,System.String,System.Int32,System.Int32)">
            <summary>
            Validates an int is between two values
            </summary>
            <param name="value">The value of the int</param>
            <param name="argumentName">Name of the parameter</param>
            <param name="minValue">Min value</param>
            <param name="maxValue">Max value</param>
        </member>
        <member name="M:CryptoExchange.Net.ExtensionMethods.ValidateNotNull(System.String,System.String)">
            <summary>
            Validates a string is not null or empty
            </summary>
            <param name="value">The value of the string</param>
            <param name="argumentName">Name of the parameter</param>
        </member>
        <member name="M:CryptoExchange.Net.ExtensionMethods.ValidateNotNull(System.Object,System.String)">
            <summary>
            Validates an object is not null
            </summary>
            <param name="value">The value of the object</param>
            <param name="argumentName">Name of the parameter</param>
        </member>
        <member name="M:CryptoExchange.Net.ExtensionMethods.ValidateNotNull``1(System.Collections.Generic.IEnumerable{``0},System.String)">
            <summary>
            Validates a list is not null or empty
            </summary>
            <param name="value">The value of the object</param>
            <param name="argumentName">Name of the parameter</param>
        </member>
        <member name="T:CryptoExchange.Net.Interfaces.IRateLimiter">
            <summary>
            Rate limiter interface
            </summary>
        </member>
        <member name="M:CryptoExchange.Net.Interfaces.IRateLimiter.LimitRequest(CryptoExchange.Net.RestClient,System.String,CryptoExchange.Net.Objects.RateLimitingBehaviour)">
            <summary>
            Limit the request if needed
            </summary>
            <param name="client"></param>
            <param name="url"></param>
            <param name="limitBehaviour"></param>
            <returns></returns>
        </member>
        <member name="T:CryptoExchange.Net.Interfaces.IRequest">
            <summary>
            Request interface
            </summary>
        </member>
        <member name="P:CryptoExchange.Net.Interfaces.IRequest.Accept">
            <summary>
            Accept header
            </summary>
        </member>
        <member name="P:CryptoExchange.Net.Interfaces.IRequest.Content">
            <summary>
            Content
            </summary>
        </member>
        <member name="P:CryptoExchange.Net.Interfaces.IRequest.Method">
            <summary>
            Method
            </summary>
        </member>
        <member name="P:CryptoExchange.Net.Interfaces.IRequest.Uri">
            <summary>
            Uri
            </summary>
        </member>
        <member name="P:CryptoExchange.Net.Interfaces.IRequest.RequestId">
            <summary>
            internal request id for tracing
            </summary>
        </member>
        <member name="M:CryptoExchange.Net.Interfaces.IRequest.SetContent(System.Byte[])">
            <summary>
            Set byte content
            </summary>
            <param name="data"></param>
        </member>
        <member name="M:CryptoExchange.Net.Interfaces.IRequest.SetContent(System.String,System.String)">
            <summary>
            Set string content
            </summary>
            <param name="data"></param>
            <param name="contentType"></param>
        </member>
        <member name="M:CryptoExchange.Net.Interfaces.IRequest.AddHeader(System.String,System.String)">
            <summary>
            Add a header to the request
            </summary>
            <param name="key"></param>
            <param name="value"></param>
        </member>
        <member name="M:CryptoExchange.Net.Interfaces.IRequest.GetResponse(System.Threading.CancellationToken)">
            <summary>
            Get the response
            </summary>
            <param name="cancellationToken"></param>
            <returns></returns>
        </member>
        <member name="T:CryptoExchange.Net.Interfaces.IRequestFactory">
            <summary>
            Request factory interface
            </summary>
        </member>
        <member name="M:CryptoExchange.Net.Interfaces.IRequestFactory.Create(System.Net.Http.HttpMethod,System.String)">
            <summary>
            Create a request for an uri
            </summary>
            <param name="method"></param>
            <param name="uri"></param>
            <returns></returns>
        </member>
        <member name="M:CryptoExchange.Net.Interfaces.IRequestFactory.Configure(System.TimeSpan,CryptoExchange.Net.Objects.ApiProxy)">
            <summary>
            Configure the requests created by this factory
            </summary>
            <param name="requestTimeout">Request timeout to use</param>
            <param name="proxy">Proxy settings to use</param>       
        </member>
        <member name="T:CryptoExchange.Net.Interfaces.IResponse">
            <summary>
            Response object interface
            </summary>
        </member>
        <member name="P:CryptoExchange.Net.Interfaces.IResponse.StatusCode">
            <summary>
            The response status code
            </summary>
        </member>
        <member name="P:CryptoExchange.Net.Interfaces.IResponse.IsSuccessStatusCode">
            <summary>
            Whether the status code indicates a success status
            </summary>
        </member>
        <member name="P:CryptoExchange.Net.Interfaces.IResponse.ResponseHeaders">
            <summary>
            The response headers
            </summary>
        </member>
        <member name="M:CryptoExchange.Net.Interfaces.IResponse.GetResponseStream">
            <summary>
            Get the response stream
            </summary>
            <returns></returns>
        </member>
        <member name="M:CryptoExchange.Net.Interfaces.IResponse.Close">
            <summary>
            Close the response
            </summary>
        </member>
        <member name="T:CryptoExchange.Net.Interfaces.IRestClient">
            <summary>
            Base class for rest API implementations
            </summary>
        </member>
        <member name="P:CryptoExchange.Net.Interfaces.IRestClient.RequestFactory">
            <summary>
            The factory for creating requests. Used for unit testing
            </summary>
        </member>
        <member name="P:CryptoExchange.Net.Interfaces.IRestClient.RateLimitBehaviour">
            <summary>
            What should happen when hitting a rate limit
            </summary>
        </member>
        <member name="P:CryptoExchange.Net.Interfaces.IRestClient.RateLimiters">
            <summary>
            List of active rate limiters
            </summary>
        </member>
        <member name="P:CryptoExchange.Net.Interfaces.IRestClient.TotalRequestsMade">
            <summary>
            The total amount of requests made
            </summary>
        </member>
        <member name="P:CryptoExchange.Net.Interfaces.IRestClient.BaseAddress">
            <summary>
            The base address of the API
            </summary>
        </member>
        <member name="M:CryptoExchange.Net.Interfaces.IRestClient.AddRateLimiter(CryptoExchange.Net.Interfaces.IRateLimiter)">
            <summary>
            Adds a rate limiter to the client. There are 2 choices, the <see cref="T:CryptoExchange.Net.RateLimiter.RateLimiterTotal"/> and the <see cref="T:CryptoExchange.Net.RateLimiter.RateLimiterPerEndpoint"/>.
            </summary>
            <param name="limiter">The limiter to add</param>
        </member>
        <member name="M:CryptoExchange.Net.Interfaces.IRestClient.RemoveRateLimiters">
            <summary>
            Removes all rate limiters from this client
            </summary>
        </member>
        <member name="M:CryptoExchange.Net.Interfaces.IRestClient.Ping(System.Threading.CancellationToken)">
            <summary>
            Ping to see if the server is reachable
            </summary>
            <returns>The roundtrip time of the ping request</returns>
        </member>
        <member name="M:CryptoExchange.Net.Interfaces.IRestClient.PingAsync(System.Threading.CancellationToken)">
            <summary>
            Ping to see if the server is reachable
            </summary>
            <returns>The roundtrip time of the ping request</returns>
        </member>
        <member name="T:CryptoExchange.Net.Interfaces.ISocketClient">
            <summary>
            Base class for socket API implementations
            </summary>
        </member>
        <member name="P:CryptoExchange.Net.Interfaces.ISocketClient.SocketFactory">
            <summary>
            The factory for creating sockets. Used for unit testing
            </summary>
        </member>
        <member name="P:CryptoExchange.Net.Interfaces.ISocketClient.ReconnectInterval">
            <summary>
            The time in between reconnect attempts
            </summary>
        </member>
        <member name="P:CryptoExchange.Net.Interfaces.ISocketClient.AutoReconnect">
            <summary>
            Whether the client should try to auto reconnect when losing connection
            </summary>
        </member>
        <member name="P:CryptoExchange.Net.Interfaces.ISocketClient.BaseAddress">
            <summary>
            The base address of the API
            </summary>
        </member>
        <member name="P:CryptoExchange.Net.Interfaces.ISocketClient.ResponseTimeout">
            <inheritdoc cref="P:CryptoExchange.Net.Objects.SocketClientOptions.SocketResponseTimeout"/>
        </member>
        <member name="P:CryptoExchange.Net.Interfaces.ISocketClient.SocketNoDataTimeout">
            <inheritdoc cref="P:CryptoExchange.Net.Objects.SocketClientOptions.SocketNoDataTimeout"/>
        </member>
        <member name="P:CryptoExchange.Net.Interfaces.ISocketClient.MaxSocketConnections">
            <summary>
            The max amount of concurrent socket connections
            </summary>
        </member>
        <member name="P:CryptoExchange.Net.Interfaces.ISocketClient.SocketCombineTarget">
            <inheritdoc cref="P:CryptoExchange.Net.Objects.SocketClientOptions.SocketSubscriptionsCombineTarget"/>
        </member>
        <member name="M:CryptoExchange.Net.Interfaces.ISocketClient.Unsubscribe(CryptoExchange.Net.Sockets.UpdateSubscription)">
            <summary>
            Unsubscribe from a stream
            </summary>
            <param name="subscription">The subscription to unsubscribe</param>
            <returns></returns>
        </member>
        <member name="M:CryptoExchange.Net.Interfaces.ISocketClient.UnsubscribeAll">
            <summary>
            Unsubscribe all subscriptions
            </summary>
            <returns></returns>
        </member>
        <member name="T:CryptoExchange.Net.Interfaces.ISymbolOrderBook">
            <summary>
            Interface for order book
            </summary>
        </member>
        <member name="P:CryptoExchange.Net.Interfaces.ISymbolOrderBook.Status">
            <summary>
            The status of the order book. Order book is up to date when the status is `Synced`
            </summary>
        </member>
        <member name="P:CryptoExchange.Net.Interfaces.ISymbolOrderBook.LastSequenceNumber">
            <summary>
            Last update identifier
            </summary>
        </member>
        <member name="P:CryptoExchange.Net.Interfaces.ISymbolOrderBook.Symbol">
            <summary>
            The symbol of the order book
            </summary>
        </member>
        <member name="E:CryptoExchange.Net.Interfaces.ISymbolOrderBook.OnStatusChange">
            <summary>
            Event when the state changes
            </summary>
        </member>
        <member name="E:CryptoExchange.Net.Interfaces.ISymbolOrderBook.OnOrderBookUpdate">
            <summary>
            Event when order book was updated. Be careful! It can generate a lot of events at high-liquidity markets
            </summary>    
        </member>
        <member name="E:CryptoExchange.Net.Interfaces.ISymbolOrderBook.OnBestOffersChanged">
            <summary>
            Event when the BestBid or BestAsk changes ie a Pricing Tick
            </summary>
        </member>
        <member name="P:CryptoExchange.Net.Interfaces.ISymbolOrderBook.LastOrderBookUpdate">
            <summary>
            Timestamp of the last update
            </summary>
        </member>
        <member name="P:CryptoExchange.Net.Interfaces.ISymbolOrderBook.AskCount">
            <summary>
            The number of asks in the book
            </summary>
        </member>
        <member name="P:CryptoExchange.Net.Interfaces.ISymbolOrderBook.BidCount">
            <summary>
            The number of bids in the book
            </summary>
        </member>
        <member name="P:CryptoExchange.Net.Interfaces.ISymbolOrderBook.Asks">
            <summary>
            The list of asks
            </summary>
        </member>
        <member name="P:CryptoExchange.Net.Interfaces.ISymbolOrderBook.Bids">
            <summary>
            The list of bids
            </summary>
        </member>
        <member name="P:CryptoExchange.Net.Interfaces.ISymbolOrderBook.BestBid">
            <summary>
            The best bid currently in the order book
            </summary>
        </member>
        <member name="P:CryptoExchange.Net.Interfaces.ISymbolOrderBook.BestAsk">
            <summary>
            The best ask currently in the order book
            </summary>
        </member>
        <member name="P:CryptoExchange.Net.Interfaces.ISymbolOrderBook.BestOffers">
            <summary>
            BestBid/BesAsk returned as a pair
            </summary>
        </member>
        <member name="M:CryptoExchange.Net.Interfaces.ISymbolOrderBook.Start">
            <summary>
            Start connecting and synchronizing the order book
            </summary>
            <returns></returns>
        </member>
        <member name="M:CryptoExchange.Net.Interfaces.ISymbolOrderBook.StartAsync">
            <summary>
            Start connecting and synchronizing the order book
            </summary>
            <returns></returns>
        </member>
        <member name="M:CryptoExchange.Net.Interfaces.ISymbolOrderBook.Stop">
            <summary>
            Stop syncing the order book
            </summary>
            <returns></returns>
        </member>
        <member name="M:CryptoExchange.Net.Interfaces.ISymbolOrderBook.StopAsync">
            <summary>
            Stop syncing the order book
            </summary>
            <returns></returns>
        </member>
        <member name="T:CryptoExchange.Net.Interfaces.ISymbolOrderBookEntry">
            <summary>
            Interface for order book entries
            </summary>
        </member>
        <member name="P:CryptoExchange.Net.Interfaces.ISymbolOrderBookEntry.Quantity">
            <summary>
            The quantity of the entry
            </summary>
        </member>
        <member name="P:CryptoExchange.Net.Interfaces.ISymbolOrderBookEntry.Price">
            <summary>
            The price of the entry
            </summary>
        </member>
        <member name="T:CryptoExchange.Net.Interfaces.ISymbolOrderSequencedBookEntry">
            <summary>
            Interface for order book entries
            </summary>
        </member>
        <member name="P:CryptoExchange.Net.Interfaces.ISymbolOrderSequencedBookEntry.Sequence">
            <summary>
            Sequence of the update
            </summary>
        </member>
        <member name="T:CryptoExchange.Net.Interfaces.IWebsocket">
            <summary>
            Interface for websocket interaction
            </summary>
        </member>
        <member name="E:CryptoExchange.Net.Interfaces.IWebsocket.OnClose">
            <summary>
            Websocket closed
            </summary>
        </member>
        <member name="E:CryptoExchange.Net.Interfaces.IWebsocket.OnMessage">
            <summary>
            Websocket message received
            </summary>
        </member>
        <member name="E:CryptoExchange.Net.Interfaces.IWebsocket.OnError">
            <summary>
            Websocket error
            </summary>
        </member>
        <member name="E:CryptoExchange.Net.Interfaces.IWebsocket.OnOpen">
            <summary>
            Websocket opened
            </summary>
        </member>
        <member name="P:CryptoExchange.Net.Interfaces.IWebsocket.Id">
            <summary>
            Id
            </summary>
        </member>
        <member name="P:CryptoExchange.Net.Interfaces.IWebsocket.Origin">
            <summary>
            Origin
            </summary>
        </member>
        <member name="P:CryptoExchange.Net.Interfaces.IWebsocket.Reconnecting">
            <summary>
            Reconnecting
            </summary>
        </member>
        <member name="P:CryptoExchange.Net.Interfaces.IWebsocket.DataInterpreterBytes">
            <summary>
            Handler for byte data
            </summary>
        </member>
        <member name="P:CryptoExchange.Net.Interfaces.IWebsocket.DataInterpreterString">
            <summary>
            Handler for string data
            </summary>
        </member>
        <member name="P:CryptoExchange.Net.Interfaces.IWebsocket.Url">
            <summary>
            Socket url
            </summary>
        </member>
        <member name="P:CryptoExchange.Net.Interfaces.IWebsocket.SocketState">
            <summary>
            State
            </summary>
        </member>
        <member name="P:CryptoExchange.Net.Interfaces.IWebsocket.IsClosed">
            <summary>
            Is closed
            </summary>
        </member>
        <member name="P:CryptoExchange.Net.Interfaces.IWebsocket.IsOpen">
            <summary>
            Is open
            </summary>
        </member>
        <member name="P:CryptoExchange.Net.Interfaces.IWebsocket.SSLProtocols">
            <summary>
            Supported ssl protocols
            </summary>
        </member>
        <member name="P:CryptoExchange.Net.Interfaces.IWebsocket.Timeout">
            <summary>
            Timeout
            </summary>
        </member>
        <member name="M:CryptoExchange.Net.Interfaces.IWebsocket.Connect">
            <summary>
            Connect the socket
            </summary>
            <returns></returns>
        </member>
        <member name="M:CryptoExchange.Net.Interfaces.IWebsocket.Send(System.String)">
            <summary>
            Send data
            </summary>
            <param name="data"></param>
        </member>
        <member name="M:CryptoExchange.Net.Interfaces.IWebsocket.Reset">
            <summary>
            Reset socket
            </summary>
        </member>
        <member name="M:CryptoExchange.Net.Interfaces.IWebsocket.Close">
            <summary>
            Close the connecting
            </summary>
            <returns></returns>
        </member>
        <member name="M:CryptoExchange.Net.Interfaces.IWebsocket.SetProxy(System.String,System.Int32)">
            <summary>
            Set proxy
            </summary>
            <param name="host"></param>
            <param name="port"></param>
        </member>
        <member name="T:CryptoExchange.Net.Interfaces.IWebsocketFactory">
            <summary>
            Websocket factory interface
            </summary>
        </member>
        <member name="M:CryptoExchange.Net.Interfaces.IWebsocketFactory.CreateWebsocket(CryptoExchange.Net.Logging.Log,System.String)">
            <summary>
            Create a websocket for an url
            </summary>
            <param name="log"></param>
            <param name="url"></param>
            <returns></returns>
        </member>
        <member name="M:CryptoExchange.Net.Interfaces.IWebsocketFactory.CreateWebsocket(CryptoExchange.Net.Logging.Log,System.String,System.Collections.Generic.IDictionary{System.String,System.String},System.Collections.Generic.IDictionary{System.String,System.String})">
            <summary>
            Create a websocket for an url
            </summary>
            <param name="log"></param>
            <param name="url"></param>
            <param name="cookies"></param>
            <param name="headers"></param>
            <returns></returns>
        </member>
        <member name="T:CryptoExchange.Net.Logging.DebugTextWriter">
            <summary>
            Default log writer, writes to debug
            </summary>
        </member>
        <member name="P:CryptoExchange.Net.Logging.DebugTextWriter.Encoding">
            <inheritdoc />
        </member>
        <member name="M:CryptoExchange.Net.Logging.DebugTextWriter.WriteLine(System.String)">
            <inheritdoc />
        </member>
        <member name="T:CryptoExchange.Net.Logging.Log">
            <summary>
            Log implementation
            </summary>
        </member>
        <member name="P:CryptoExchange.Net.Logging.Log.Level">
            <summary>
            The verbosity of the logging
            </summary>
        </member>
        <member name="M:CryptoExchange.Net.Logging.Log.#ctor">
            <summary>
            ctor
            </summary>
        </member>
        <member name="M:CryptoExchange.Net.Logging.Log.UpdateWriters(System.Collections.Generic.List{System.IO.TextWriter})">
            <summary>
            Set the writers
            </summary>
            <param name="textWriters"></param>
        </member>
        <member name="M:CryptoExchange.Net.Logging.Log.Write(CryptoExchange.Net.Logging.LogVerbosity,System.String)">
            <summary>
            Write a log entry
            </summary>
            <param name="logType"></param>
            <param name="message"></param>
        </member>
        <member name="T:CryptoExchange.Net.Logging.LogVerbosity">
            <summary>
            The log verbosity
            </summary>
        </member>
        <member name="F:CryptoExchange.Net.Logging.LogVerbosity.Debug">
            <summary>
            Debug logging
            </summary>
        </member>
        <member name="F:CryptoExchange.Net.Logging.LogVerbosity.Info">
            <summary>
            Info logging
            </summary>
        </member>
        <member name="F:CryptoExchange.Net.Logging.LogVerbosity.Warning">
            <summary>
            Warning logging
            </summary>
        </member>
        <member name="F:CryptoExchange.Net.Logging.LogVerbosity.Error">
            <summary>
            Error logging
            </summary>
        </member>
        <member name="F:CryptoExchange.Net.Logging.LogVerbosity.None">
            <summary>
            None, used for disabling logging
            </summary>
        </member>
        <member name="T:CryptoExchange.Net.Logging.ThreadSafeFileWriter">
            <summary>
            File writer
            </summary>
        </member>
        <member name="P:CryptoExchange.Net.Logging.ThreadSafeFileWriter.Encoding">
            <inheritdoc />
        </member>
        <member name="M:CryptoExchange.Net.Logging.ThreadSafeFileWriter.#ctor(System.String)">
            <summary>
            ctor
            </summary>
            <param name="path"></param>
        </member>
        <member name="M:CryptoExchange.Net.Logging.ThreadSafeFileWriter.WriteLine(System.String)">
            <inheritdoc />
        </member>
        <member name="M:CryptoExchange.Net.Logging.ThreadSafeFileWriter.Dispose(System.Boolean)">
            <summary>
            Dispose
            </summary>
            <param name="disposing"></param>
        </member>
        <member name="T:CryptoExchange.Net.Objects.ApiProxy">
            <summary>
            Proxy info
            </summary>
        </member>
        <member name="P:CryptoExchange.Net.Objects.ApiProxy.Host">
            <summary>
            The host address of the proxy
            </summary>
        </member>
        <member name="P:CryptoExchange.Net.Objects.ApiProxy.Port">
            <summary>
            The port of the proxy
            </summary>
        </member>
        <member name="P:CryptoExchange.Net.Objects.ApiProxy.Login">
            <summary>
            The login of the proxy
            </summary>
        </member>
        <member name="P:CryptoExchange.Net.Objects.ApiProxy.Password">
            <summary>
            The password of the proxy
            </summary>
        </member>
        <member name="M:CryptoExchange.Net.Objects.ApiProxy.#ctor(System.String,System.Int32)">
            <summary>
            Create new settings for a proxy
            </summary>
            <param name="host">The proxy hostname/ip</param>
            <param name="port">The proxy port</param>
        </member>
        <member name="M:CryptoExchange.Net.Objects.ApiProxy.#ctor(System.String,System.Int32,System.String,System.String)">
            <summary>
            Create new settings for a proxy
            </summary>
            <param name="host">The proxy hostname/ip</param>
            <param name="port">The proxy port</param>
            <param name="login">The proxy login</param>
            <param name="password">The proxy password</param>
        </member>
        <member name="M:CryptoExchange.Net.Objects.ApiProxy.#ctor(System.String,System.Int32,System.String,System.Security.SecureString)">
            <summary>
            Create new settings for a proxy
            </summary>
            <param name="host">The proxy hostname/ip</param>
            <param name="port">The proxy port</param>
            <param name="login">The proxy login</param>
            <param name="password">The proxy password</param>
        </member>
        <member name="T:CryptoExchange.Net.Objects.ByteOrderComparer">
            <summary>
            Comparer for byte order
            </summary>
        </member>
        <member name="M:CryptoExchange.Net.Objects.ByteOrderComparer.Compare(System.Byte[],System.Byte[])">
            <summary>
            Compare function
            </summary>
            <param name="x"></param>
            <param name="y"></param>
            <returns></returns>
        </member>
        <member name="T:CryptoExchange.Net.Objects.CallResult`1">
            <summary>
            The result of an operation
            </summary>
            <typeparam name="T"></typeparam>
        </member>
        <member name="P:CryptoExchange.Net.Objects.CallResult`1.Data">
            <summary>
            The data returned by the call
            </summary>
        </member>
        <member name="P:CryptoExchange.Net.Objects.CallResult`1.Error">
            <summary>
            An error if the call didn't succeed
            </summary>
        </member>
        <member name="P:CryptoExchange.Net.Objects.CallResult`1.Success">
            <summary>
            Whether the call was successful
            </summary>
        </member>
        <member name="M:CryptoExchange.Net.Objects.CallResult`1.#ctor(`0,CryptoExchange.Net.Objects.Error)">
            <summary>
            ctor
            </summary>
            <param name="data"></param>
            <param name="error"></param>
        </member>
        <member name="M:CryptoExchange.Net.Objects.CallResult`1.op_Implicit(CryptoExchange.Net.Objects.CallResult{`0})~System.Boolean">
            <summary>
            Overwrite bool check so we can use if(callResult) instead of if(callResult.Success)
            </summary>
            <param name="obj"></param>
        </member>
        <member name="T:CryptoExchange.Net.Objects.WebCallResult`1">
            <summary>
            The result of a request
            </summary>
            <typeparam name="T"></typeparam>
        </member>
        <member name="P:CryptoExchange.Net.Objects.WebCallResult`1.ResponseStatusCode">
            <summary>
            The status code of the response. Note that a OK status does not always indicate success, check the Success parameter for this.
            </summary>
        </member>
        <member name="P:CryptoExchange.Net.Objects.WebCallResult`1.ResponseHeaders">
            <summary>
            The response headers
            </summary>
        </member>
        <member name="M:CryptoExchange.Net.Objects.WebCallResult`1.#ctor(System.Nullable{System.Net.HttpStatusCode},System.Collections.Generic.IEnumerable{System.Collections.Generic.KeyValuePair{System.String,System.Collections.Generic.IEnumerable{System.String}}},`0,CryptoExchange.Net.Objects.Error)">
            <summary>
            ctor
            </summary>
            <param name="code"></param>
            <param name="responseHeaders"></param>
            <param name="data"></param>
            <param name="error"></param>
        </member>
        <member name="M:CryptoExchange.Net.Objects.WebCallResult`1.CreateErrorResult(CryptoExchange.Net.Objects.Error)">
            <summary>
            Create an error result
            </summary>
            <param name="error"></param>
            <returns></returns>
        </member>
        <member name="M:CryptoExchange.Net.Objects.WebCallResult`1.CreateErrorResult(System.Nullable{System.Net.HttpStatusCode},System.Collections.Generic.IEnumerable{System.Collections.Generic.KeyValuePair{System.String,System.Collections.Generic.IEnumerable{System.String}}},CryptoExchange.Net.Objects.Error)">
            <summary>
            Create an error result
            </summary>
            <param name="code"></param>
            <param name="responseHeaders"></param>
            <param name="error"></param>
            <returns></returns>
        </member>
        <member name="T:CryptoExchange.Net.Objects.Constants">
            <summary>
            Constants
            </summary>
        </member>
        <member name="F:CryptoExchange.Net.Objects.Constants.JsonContentHeader">
            <summary>
            Json content type header
            </summary>
        </member>
        <member name="F:CryptoExchange.Net.Objects.Constants.FormContentHeader">
            <summary>
            Form content type header
            </summary>
        </member>
        <member name="T:CryptoExchange.Net.Objects.RateLimitingBehaviour">
            <summary>
            What to do when a request would exceed the rate limit
            </summary>
        </member>
        <member name="F:CryptoExchange.Net.Objects.RateLimitingBehaviour.Fail">
            <summary>
            Fail the request
            </summary>
        </member>
        <member name="F:CryptoExchange.Net.Objects.RateLimitingBehaviour.Wait">
            <summary>
            Wait till the request can be send
            </summary>
        </member>
        <member name="T:CryptoExchange.Net.Objects.PostParameters">
            <summary>
            Where the post parameters should be added
            </summary>
        </member>
        <member name="F:CryptoExchange.Net.Objects.PostParameters.InBody">
            <summary>
            Post parameters in body
            </summary>
        </member>
        <member name="F:CryptoExchange.Net.Objects.PostParameters.InUri">
            <summary>
            Post parameters in url
            </summary>
        </member>
        <member name="T:CryptoExchange.Net.Objects.RequestBodyFormat">
            <summary>
            The format of the request body
            </summary>
        </member>
        <member name="F:CryptoExchange.Net.Objects.RequestBodyFormat.FormData">
            <summary>
            Form data
            </summary>
        </member>
        <member name="F:CryptoExchange.Net.Objects.RequestBodyFormat.Json">
            <summary>
            Json
            </summary>
        </member>
        <member name="T:CryptoExchange.Net.Objects.OrderBookStatus">
            <summary>
            Status of the order book
            </summary>
        </member>
        <member name="F:CryptoExchange.Net.Objects.OrderBookStatus.Disconnected">
            <summary>
            Not connected
            </summary>
        </member>
        <member name="F:CryptoExchange.Net.Objects.OrderBookStatus.Connecting">
            <summary>
            Connecting
            </summary>
        </member>
        <member name="F:CryptoExchange.Net.Objects.OrderBookStatus.Reconnecting">
            <summary>
            Reconnecting
            </summary>
        </member>
        <member name="F:CryptoExchange.Net.Objects.OrderBookStatus.Syncing">
            <summary>
            Syncing data
            </summary>
        </member>
        <member name="F:CryptoExchange.Net.Objects.OrderBookStatus.Synced">
            <summary>
            Data synced, order book is up to date
            </summary>
        </member>
        <member name="T:CryptoExchange.Net.Objects.OrderBookEntryType">
            <summary>
            Order book entry type
            </summary>
        </member>
        <member name="F:CryptoExchange.Net.Objects.OrderBookEntryType.Ask">
            <summary>
            Ask
            </summary>
        </member>
        <member name="F:CryptoExchange.Net.Objects.OrderBookEntryType.Bid">
            <summary>
            Bid
            </summary>
        </member>
        <member name="T:CryptoExchange.Net.Objects.ArrayParametersSerialization">
            <summary>
            Define how array parameters should be send
            </summary>
        </member>
        <member name="F:CryptoExchange.Net.Objects.ArrayParametersSerialization.MultipleValues">
            <summary>
            Send multiple key=value for each entry
            </summary>
        </member>
        <member name="F:CryptoExchange.Net.Objects.ArrayParametersSerialization.Array">
            <summary>
            Create an []=value array
            </summary>
        </member>
        <member name="T:CryptoExchange.Net.Objects.Error">
            <summary>
            Base class for errors
            </summary>
        </member>
        <member name="P:CryptoExchange.Net.Objects.Error.Code">
            <summary>
            The error code
            </summary>
        </member>
        <member name="P:CryptoExchange.Net.Objects.Error.Message">
            <summary>
            The message for the error that occured
            </summary>
        </member>
        <member name="P:CryptoExchange.Net.Objects.Error.Data">
            <summary>
            Optional data for the error
            </summary>
        </member>
        <member name="M:CryptoExchange.Net.Objects.Error.#ctor(System.Int32,System.String,System.Object)">
            <summary>
            ctor
            </summary>
            <param name="code"></param>
            <param name="message"></param>
            <param name="data"></param>
        </member>
        <member name="M:CryptoExchange.Net.Objects.Error.ToString">
            <summary>
            String representation
            </summary>
            <returns></returns>
        </member>
        <member name="T:CryptoExchange.Net.Objects.CantConnectError">
            <summary>
            Cant reach server error
            </summary>
        </member>
        <member name="M:CryptoExchange.Net.Objects.CantConnectError.#ctor">
            <summary>
            ctor
            </summary>
        </member>
        <member name="T:CryptoExchange.Net.Objects.NoApiCredentialsError">
            <summary>
            No api credentials provided while trying to access private endpoint
            </summary>
        </member>
        <member name="M:CryptoExchange.Net.Objects.NoApiCredentialsError.#ctor">
            <summary>
            ctor
            </summary>
        </member>
        <member name="T:CryptoExchange.Net.Objects.ServerError">
            <summary>
            Error returned by the server
            </summary>
        </member>
        <member name="M:CryptoExchange.Net.Objects.ServerError.#ctor(System.String,System.Object)">
            <summary>
            ctor
            </summary>
            <param name="message"></param>
            <param name="data"></param>
        </member>
        <member name="M:CryptoExchange.Net.Objects.ServerError.#ctor(System.Int32,System.String,System.Object)">
            <summary>
            ctor
            </summary>
            <param name="code"></param>
            <param name="message"></param>
            <param name="data"></param>
        </member>
        <member name="T:CryptoExchange.Net.Objects.WebError">
            <summary>
            Web error returned by the server
            </summary>
        </member>
        <member name="M:CryptoExchange.Net.Objects.WebError.#ctor(System.Object)">
            <summary>
            ctor
            </summary>
            <param name="data"></param>
        </member>
        <member name="T:CryptoExchange.Net.Objects.DeserializeError">
            <summary>
            Error while deserializing data
            </summary>
        </member>
        <member name="M:CryptoExchange.Net.Objects.DeserializeError.#ctor(System.Object)">
            <summary>
            ctor
            </summary>
            <param name="data">Deserializing data</param>
        </member>
        <member name="T:CryptoExchange.Net.Objects.UnknownError">
            <summary>
            Unknown error
            </summary>
        </member>
        <member name="M:CryptoExchange.Net.Objects.UnknownError.#ctor(System.Object)">
            <summary>
            ctor
            </summary>
            <param name="data">Error data</param>
        </member>
        <member name="T:CryptoExchange.Net.Objects.ArgumentError">
            <summary>
            An invalid parameter has been provided
            </summary>
        </member>
        <member name="M:CryptoExchange.Net.Objects.ArgumentError.#ctor(System.String)">
            <summary>
            ctor
            </summary>
            <param name="message"></param>
        </member>
        <member name="T:CryptoExchange.Net.Objects.RateLimitError">
            <summary>
            Rate limit exceeded
            </summary>
        </member>
        <member name="M:CryptoExchange.Net.Objects.RateLimitError.#ctor(System.String)">
            <summary>
            ctor
            </summary>
            <param name="message"></param>
        </member>
        <member name="T:CryptoExchange.Net.Objects.CancellationRequestedError">
            <summary>
            Cancellation requested
            </summary>
        </member>
        <member name="M:CryptoExchange.Net.Objects.CancellationRequestedError.#ctor">
            <summary>
            ctor
            </summary>
        </member>
        <member name="T:CryptoExchange.Net.Objects.BaseOptions">
            <summary>
            Base options
            </summary>
        </member>
        <member name="P:CryptoExchange.Net.Objects.BaseOptions.LogVerbosity">
            <summary>
            The log verbosity
            </summary>
        </member>
        <member name="P:CryptoExchange.Net.Objects.BaseOptions.LogWriters">
            <summary>
            The log writers
            </summary>
        </member>
        <member name="M:CryptoExchange.Net.Objects.BaseOptions.ToString">
            <inheritdoc />
        </member>
        <member name="T:CryptoExchange.Net.Objects.OrderBookOptions">
            <summary>
            Base for order book options
            </summary>
        </member>
        <member name="P:CryptoExchange.Net.Objects.OrderBookOptions.OrderBookName">
            <summary>
            The name of the order book implementation
            </summary>
        </member>
        <member name="P:CryptoExchange.Net.Objects.OrderBookOptions.SequenceNumbersAreConsecutive">
            <summary>
            Whether each update should have a consecutive id number. Used to identify and reconnect when numbers are skipped.
            </summary>
        </member>
        <member name="P:CryptoExchange.Net.Objects.OrderBookOptions.StrictLevels">
            <summary>
            Whether or not a level should be removed from the book when it's pushed out of scope of the limit. For example with a book of limit 10,
            when a new bid is added which makes the total amount of bids 11, should the last bid entry be removed
            </summary>
        </member>
        <member name="M:CryptoExchange.Net.Objects.OrderBookOptions.#ctor(System.String,System.Boolean,System.Boolean)">
            <summary>
            </summary>
            <param name="name">The name of the order book implementation</param>
            <param name="sequencesAreConsecutive">Whether each update should have a consecutive id number. Used to identify and reconnect when numbers are skipped.</param>
            <param name="strictLevels">Whether or not a level should be removed from the book when it's pushed out of scope of the limit. For example with a book of limit 10,
            when a new bid is added which makes the total amount of bids 11, should the last bid entry be removed</param>
            <param name="levels">Amount of levels for this order book</param>
        </member>
        <member name="M:CryptoExchange.Net.Objects.OrderBookOptions.ToString">
            <inheritdoc />
        </member>
        <member name="T:CryptoExchange.Net.Objects.ClientOptions">
            <summary>
            Base client options
            </summary>
        </member>
        <member name="P:CryptoExchange.Net.Objects.ClientOptions.BaseAddress">
            <summary>
            The base address of the client
            </summary>
        </member>
        <member name="P:CryptoExchange.Net.Objects.ClientOptions.ApiCredentials">
            <summary>
            The api credentials
            </summary>        
        </member>
        <member name="P:CryptoExchange.Net.Objects.ClientOptions.Proxy">
            <summary>
            Proxy to use
            </summary>
        </member>
        <member name="M:CryptoExchange.Net.Objects.ClientOptions.#ctor(System.String)">
            <summary>
            ctor
            </summary>
            <param name="baseAddress"></param>
        </member>
        <member name="M:CryptoExchange.Net.Objects.ClientOptions.ToString">
            <inheritdoc />
        </member>
        <member name="T:CryptoExchange.Net.Objects.RestClientOptions">
            <summary>
            Base for rest client options
            </summary>
        </member>
        <member name="P:CryptoExchange.Net.Objects.RestClientOptions.RateLimiters">
            <summary>
            List of rate limiters to use
            </summary>
        </member>
        <member name="P:CryptoExchange.Net.Objects.RestClientOptions.RateLimitingBehaviour">
            <summary>
            What to do when a call would exceed the rate limit
            </summary>
        </member>
        <member name="P:CryptoExchange.Net.Objects.RestClientOptions.RequestTimeout">
            <summary>
            The time the server has to respond to a request before timing out
            </summary>
        </member>
        <member name="M:CryptoExchange.Net.Objects.RestClientOptions.#ctor(System.String)">
            <summary>
            ctor
            </summary>
            <param name="baseAddress"></param>
        </member>
        <member name="M:CryptoExchange.Net.Objects.RestClientOptions.Copy``1">
            <summary>
            Create a copy of the options
            </summary>
            <typeparam name="T"></typeparam>
            <returns></returns>
        </member>
        <member name="M:CryptoExchange.Net.Objects.RestClientOptions.ToString">
            <inheritdoc />
        </member>
        <member name="T:CryptoExchange.Net.Objects.SocketClientOptions">
            <summary>
            Base for socket client options
            </summary>
        </member>
        <member name="P:CryptoExchange.Net.Objects.SocketClientOptions.AutoReconnect">
            <summary>
            Whether or not the socket should automatically reconnect when losing connection
            </summary>
        </member>
        <member name="P:CryptoExchange.Net.Objects.SocketClientOptions.ReconnectInterval">
            <summary>
            Time to wait between reconnect attempts
            </summary>
        </member>
        <member name="P:CryptoExchange.Net.Objects.SocketClientOptions.SocketResponseTimeout">
            <summary>
            The time to wait for a socket response
            </summary>
        </member>
        <member name="P:CryptoExchange.Net.Objects.SocketClientOptions.SocketNoDataTimeout">
            <summary>
            The time after which the connection is assumed to be dropped
            </summary>
        </member>
        <member name="P:CryptoExchange.Net.Objects.SocketClientOptions.SocketSubscriptionsCombineTarget">
            <summary>
            The amount of subscriptions that should be made on a single socket connection. Not all exchanges support multiple subscriptions on a single socket.
            Setting this to a higher number increases subscription speed, but having more subscriptions on a single connection will also increase the amount of traffic on that single connection.
            </summary>
        </member>
        <member name="M:CryptoExchange.Net.Objects.SocketClientOptions.#ctor(System.String)">
            <summary>
            ctor
            </summary>
            <param name="baseAddress"></param>
        </member>
        <member name="M:CryptoExchange.Net.Objects.SocketClientOptions.Copy``1">
            <summary>
            Create a copy of the options
            </summary>
            <typeparam name="T"></typeparam>
            <returns></returns>
        </member>
        <member name="M:CryptoExchange.Net.Objects.SocketClientOptions.ToString">
            <inheritdoc />
        </member>
        <member name="T:CryptoExchange.Net.OrderBook.ProcessBufferRangeSequenceEntry">
            <summary>
            Buffer entry with a first and last update id
            </summary>
        </member>
        <member name="P:CryptoExchange.Net.OrderBook.ProcessBufferRangeSequenceEntry.FirstUpdateId">
            <summary>
            First update id
            </summary>
        </member>
        <member name="P:CryptoExchange.Net.OrderBook.ProcessBufferRangeSequenceEntry.LastUpdateId">
            <summary>
            Last update id
            </summary>
        </member>
        <member name="P:CryptoExchange.Net.OrderBook.ProcessBufferRangeSequenceEntry.Asks">
            <summary>
            List of asks
            </summary>
        </member>
        <member name="P:CryptoExchange.Net.OrderBook.ProcessBufferRangeSequenceEntry.Bids">
            <summary>
            List of bids
            </summary>
        </member>
        <member name="T:CryptoExchange.Net.OrderBook.SymbolOrderBook">
            <summary>
            Base for order book implementations
            </summary>
        </member>
        <member name="F:CryptoExchange.Net.OrderBook.SymbolOrderBook.processBuffer">
            <summary>
            The process buffer, used while syncing
            </summary>
        </member>
        <member name="F:CryptoExchange.Net.OrderBook.SymbolOrderBook.asks">
            <summary>
            The ask list
            </summary>
        </member>
        <member name="F:CryptoExchange.Net.OrderBook.SymbolOrderBook.bids">
            <summary>
            The bid list
            </summary>
        </member>
        <member name="P:CryptoExchange.Net.OrderBook.SymbolOrderBook.Id">
            <summary>
            Order book implementation id
            </summary>
        </member>
        <member name="F:CryptoExchange.Net.OrderBook.SymbolOrderBook.log">
            <summary>
            The log
            </summary>
        </member>
        <member name="F:CryptoExchange.Net.OrderBook.SymbolOrderBook.bookSet">
            <summary>
            If order book is set
            </summary>
        </member>
        <member name="P:CryptoExchange.Net.OrderBook.SymbolOrderBook.Levels">
            <summary>
            The amount of levels for this book
            </summary>
        </member>
        <member name="P:CryptoExchange.Net.OrderBook.SymbolOrderBook.Status">
            <summary>
            The status of the order book. Order book is up to date when the status is `Synced`
            </summary>
        </member>
        <member name="P:CryptoExchange.Net.OrderBook.SymbolOrderBook.LastSequenceNumber">
            <summary>
            Last update identifier
            </summary>
        </member>
        <member name="P:CryptoExchange.Net.OrderBook.SymbolOrderBook.Symbol">
            <summary>
            The symbol of the order book
            </summary>
        </member>
        <member name="E:CryptoExchange.Net.OrderBook.SymbolOrderBook.OnStatusChange">
            <summary>
            Event when the state changes
            </summary>
        </member>
        <member name="E:CryptoExchange.Net.OrderBook.SymbolOrderBook.OnBestOffersChanged">
            <summary>
            Event when the BestBid or BestAsk changes ie a Pricing Tick
            </summary>
        </member>
        <member name="E:CryptoExchange.Net.OrderBook.SymbolOrderBook.OnOrderBookUpdate">
            <summary>
            Event when order book was updated, containing the changed bids and asks. Be careful! It can generate a lot of events at high-liquidity markets 
            </summary>
        </member>
        <member name="P:CryptoExchange.Net.OrderBook.SymbolOrderBook.LastOrderBookUpdate">
            <summary>
            Timestamp of the last update
            </summary>
        </member>
        <member name="P:CryptoExchange.Net.OrderBook.SymbolOrderBook.AskCount">
            <summary>
            The number of asks in the book
            </summary>
        </member>
        <member name="P:CryptoExchange.Net.OrderBook.SymbolOrderBook.BidCount">
            <summary>
            The number of bids in the book
            </summary>
        </member>
        <member name="P:CryptoExchange.Net.OrderBook.SymbolOrderBook.Asks">
            <summary>
            The list of asks
            </summary>
        </member>
        <member name="P:CryptoExchange.Net.OrderBook.SymbolOrderBook.Bids">
            <summary>
            The list of bids
            </summary>
        </member>
        <member name="P:CryptoExchange.Net.OrderBook.SymbolOrderBook.BestBid">
            <summary>
            The best bid currently in the order book
            </summary>
        </member>
        <member name="P:CryptoExchange.Net.OrderBook.SymbolOrderBook.BestAsk">
            <summary>
            The best ask currently in the order book
            </summary>
        </member>
        <member name="P:CryptoExchange.Net.OrderBook.SymbolOrderBook.BestOffers">
            <summary>
            BestBid/BesAsk returned as a pair
            </summary>
        </member>
        <member name="M:CryptoExchange.Net.OrderBook.SymbolOrderBook.#ctor(System.String,CryptoExchange.Net.Objects.OrderBookOptions)">
            <summary>
            ctor
            </summary>
            <param name="symbol"></param>
            <param name="options"></param>
        </member>
        <member name="M:CryptoExchange.Net.OrderBook.SymbolOrderBook.Start">
            <summary>
            Start connecting and synchronizing the order book
            </summary>
            <returns></returns>
        </member>
        <member name="M:CryptoExchange.Net.OrderBook.SymbolOrderBook.StartAsync">
            <summary>
            Start connecting and synchronizing the order book
            </summary>
            <returns></returns>
        </member>
        <member name="M:CryptoExchange.Net.OrderBook.SymbolOrderBook.Stop">
            <summary>
            Stop syncing the order book
            </summary>
            <returns></returns>
        </member>
        <member name="M:CryptoExchange.Net.OrderBook.SymbolOrderBook.StopAsync">
            <summary>
            Stop syncing the order book
            </summary>
            <returns></returns>
        </member>
        <member name="M:CryptoExchange.Net.OrderBook.SymbolOrderBook.DoStart">
            <summary>
            Start the order book
            </summary>
            <returns></returns>
        </member>
        <member name="M:CryptoExchange.Net.OrderBook.SymbolOrderBook.DoReset">
            <summary>
            Reset the order book
            </summary>
        </member>
        <member name="M:CryptoExchange.Net.OrderBook.SymbolOrderBook.DoResync">
            <summary>
            Resync the order book
            </summary>
            <returns></returns>
        </member>
        <member name="M:CryptoExchange.Net.OrderBook.SymbolOrderBook.DoChecksum(System.Int32)">
            <summary>
            Validate a checksum with the current order book
            </summary>
            <param name="checksum"></param>
            <returns></returns>
        </member>
        <member name="M:CryptoExchange.Net.OrderBook.SymbolOrderBook.SetInitialOrderBook(System.Int64,System.Collections.Generic.IEnumerable{CryptoExchange.Net.Interfaces.ISymbolOrderBookEntry},System.Collections.Generic.IEnumerable{CryptoExchange.Net.Interfaces.ISymbolOrderBookEntry})">
            <summary>
            Set the initial data for the order book
            </summary>
            <param name="orderBookSequenceNumber">The last update sequence number</param>
            <param name="askList">List of asks</param>
            <param name="bidList">List of bids</param>
        </member>
        <member name="M:CryptoExchange.Net.OrderBook.SymbolOrderBook.UpdateOrderBook(System.Int64,System.Collections.Generic.IEnumerable{CryptoExchange.Net.Interfaces.ISymbolOrderBookEntry},System.Collections.Generic.IEnumerable{CryptoExchange.Net.Interfaces.ISymbolOrderBookEntry})">
            <summary>
            Update the order book using a single id for an update
            </summary>
            <param name="rangeUpdateId"></param>
            <param name="bids"></param>
            <param name="asks"></param>
        </member>
        <member name="M:CryptoExchange.Net.OrderBook.SymbolOrderBook.AddChecksum(System.Int32)">
            <summary>
            Add a checksum to the process queue
            </summary>
            <param name="checksum"></param>
        </member>
        <member name="M:CryptoExchange.Net.OrderBook.SymbolOrderBook.UpdateOrderBook(System.Int64,System.Int64,System.Collections.Generic.IEnumerable{CryptoExchange.Net.Interfaces.ISymbolOrderBookEntry},System.Collections.Generic.IEnumerable{CryptoExchange.Net.Interfaces.ISymbolOrderBookEntry})">
            <summary>
            Update the order book using a first/last update id
            </summary>
            <param name="firstUpdateId"></param>
            <param name="lastUpdateId"></param>
            <param name="bids"></param>
            <param name="asks"></param>
        </member>
        <member name="M:CryptoExchange.Net.OrderBook.SymbolOrderBook.UpdateOrderBook(System.Collections.Generic.IEnumerable{CryptoExchange.Net.Interfaces.ISymbolOrderSequencedBookEntry},System.Collections.Generic.IEnumerable{CryptoExchange.Net.Interfaces.ISymbolOrderSequencedBookEntry})">
            <summary>
            Update the order book using sequenced entries
            </summary>
            <param name="bids">List of bids</param>
            <param name="asks">List of asks</param>
        </member>
        <member name="M:CryptoExchange.Net.OrderBook.SymbolOrderBook.CheckProcessBuffer">
            <summary>
            Check and empty the process buffer; see what entries to update the book with
            </summary>
        </member>
        <member name="M:CryptoExchange.Net.OrderBook.SymbolOrderBook.ProcessUpdate(System.Int64,CryptoExchange.Net.Objects.OrderBookEntryType,CryptoExchange.Net.Interfaces.ISymbolOrderBookEntry)">
            <summary>
            Update order book with an entry
            </summary>
            <param name="sequence">Sequence number of the update</param>
            <param name="type">Type of entry</param>
            <param name="entry">The entry</param>
        </member>
        <member name="M:CryptoExchange.Net.OrderBook.SymbolOrderBook.WaitForSetOrderBook(System.Int32)">
            <summary>
            Wait until the order book has been set
            </summary>
            <param name="timeout">Max wait time</param>
            <returns></returns>
        </member>
        <member name="M:CryptoExchange.Net.OrderBook.SymbolOrderBook.Dispose">
            <summary>
            Dispose the order book
            </summary>
        </member>
        <member name="M:CryptoExchange.Net.OrderBook.SymbolOrderBook.ToString">
            <summary>
            String representation of the top 3 entries
            </summary>
            <returns></returns>
        </member>
        <member name="M:CryptoExchange.Net.OrderBook.SymbolOrderBook.ToString(System.Int32)">
            <summary>
            String representation of the top x entries
            </summary>
            <returns></returns>
        </member>
        <member name="T:CryptoExchange.Net.RateLimiter.RateLimiterAPIKey">
            <summary>
            Limits the amount of requests per time period to a certain limit, counts the request per API key.
            </summary>
        </member>
        <member name="M:CryptoExchange.Net.RateLimiter.RateLimiterAPIKey.#ctor(System.Int32,System.TimeSpan)">
            <summary>
            Create a new RateLimiterAPIKey. This rate limiter limits the amount of requests per time period to a certain limit, counts the request per API key.
            </summary>
            <param name="limitPerApiKey">The amount to limit to</param>
            <param name="perTimePeriod">The time period over which the limit counts</param>
        </member>
        <member name="M:CryptoExchange.Net.RateLimiter.RateLimiterAPIKey.LimitRequest(CryptoExchange.Net.RestClient,System.String,CryptoExchange.Net.Objects.RateLimitingBehaviour)">
            <inheritdoc />
        </member>
        <member name="T:CryptoExchange.Net.RateLimiter.RateLimiterPerEndpoint">
            <summary>
            Limits the amount of requests per time period to a certain limit, counts the request per endpoint.
            </summary>
        </member>
        <member name="M:CryptoExchange.Net.RateLimiter.RateLimiterPerEndpoint.#ctor(System.Int32,System.TimeSpan)">
            <summary>
            Create a new RateLimiterPerEndpoint. This rate limiter limits the amount of requests per time period to a certain limit, counts the request per endpoint.
            </summary>
            <param name="limitPerEndpoint">The amount to limit to</param>
            <param name="perTimePeriod">The time period over which the limit counts</param>
        </member>
        <member name="M:CryptoExchange.Net.RateLimiter.RateLimiterPerEndpoint.LimitRequest(CryptoExchange.Net.RestClient,System.String,CryptoExchange.Net.Objects.RateLimitingBehaviour)">
            <inheritdoc />
        </member>
        <member name="T:CryptoExchange.Net.RateLimiter.RateLimiterTotal">
            <summary>
            Limits the amount of requests per time period to a certain limit, counts the total amount of requests.
            </summary>
        </member>
        <member name="M:CryptoExchange.Net.RateLimiter.RateLimiterTotal.#ctor(System.Int32,System.TimeSpan)">
            <summary>
            Create a new RateLimiterTotal. This rate limiter limits the amount of requests per time period to a certain limit, counts the total amount of requests.
            </summary>
            <param name="limit">The amount to limit to</param>
            <param name="perTimePeriod">The time period over which the limit counts</param>
        </member>
        <member name="M:CryptoExchange.Net.RateLimiter.RateLimiterTotal.LimitRequest(CryptoExchange.Net.RestClient,System.String,CryptoExchange.Net.Objects.RateLimitingBehaviour)">
            <inheritdoc />
        </member>
        <member name="T:CryptoExchange.Net.RateLimiter.RateLimitObject">
            <summary>
            Rate limiting object
            </summary>
        </member>
        <member name="P:CryptoExchange.Net.RateLimiter.RateLimitObject.LockObject">
            <summary>
            Lock
            </summary>
        </member>
        <member name="M:CryptoExchange.Net.RateLimiter.RateLimitObject.#ctor">
            <summary>
            ctor
            </summary>
        </member>
        <member name="M:CryptoExchange.Net.RateLimiter.RateLimitObject.GetWaitTime(System.DateTime,System.Int32,System.TimeSpan)">
            <summary>
            Get time to wait for a specific time
            </summary>
            <param name="time"></param>
            <param name="limit"></param>
            <param name="perTimePeriod"></param>
            <returns></returns>
        </member>
        <member name="M:CryptoExchange.Net.RateLimiter.RateLimitObject.Add(System.DateTime)">
            <summary>
            Add an executed request time
            </summary>
            <param name="time"></param>
        </member>
        <member name="T:CryptoExchange.Net.Requests.Request">
            <summary>
            Request object
            </summary>
        </member>
        <member name="M:CryptoExchange.Net.Requests.Request.#ctor(System.Net.Http.HttpRequestMessage,System.Net.Http.HttpClient)">
            <summary>
            Create request object for web request
            </summary>
            <param name="request"></param>
            <param name="client"></param>        
        </member>
        <member name="P:CryptoExchange.Net.Requests.Request.Content">
            <inheritdoc />
        </member>
        <member name="P:CryptoExchange.Net.Requests.Request.Accept">
            <inheritdoc />
        </member>
        <member name="P:CryptoExchange.Net.Requests.Request.Method">
            <inheritdoc />
        </member>
        <member name="P:CryptoExchange.Net.Requests.Request.Uri">
            <inheritdoc />
        </member>
        <member name="P:CryptoExchange.Net.Requests.Request.RequestId">
            <inheritdoc />
        </member>
        <member name="M:CryptoExchange.Net.Requests.Request.SetContent(System.String,System.String)">
            <inheritdoc />
        </member>
        <member name="M:CryptoExchange.Net.Requests.Request.AddHeader(System.String,System.String)">
            <inheritdoc />
        </member>
        <member name="M:CryptoExchange.Net.Requests.Request.SetContent(System.Byte[])">
            <inheritdoc />
        </member>
        <member name="M:CryptoExchange.Net.Requests.Request.GetResponse(System.Threading.CancellationToken)">
            <inheritdoc />
        </member>
        <member name="T:CryptoExchange.Net.Requests.RequestFactory">
            <summary>
            WebRequest factory
            </summary>
        </member>
        <member name="M:CryptoExchange.Net.Requests.RequestFactory.Configure(System.TimeSpan,CryptoExchange.Net.Objects.ApiProxy)">
            <inheritdoc />
        </member>
        <member name="M:CryptoExchange.Net.Requests.RequestFactory.Create(System.Net.Http.HttpMethod,System.String)">
            <inheritdoc />
        </member>
        <member name="T:CryptoExchange.Net.Requests.Response">
            <summary>
            HttpWebResponse response object
            </summary>
        </member>
        <member name="P:CryptoExchange.Net.Requests.Response.StatusCode">
            <inheritdoc />
        </member>
        <member name="P:CryptoExchange.Net.Requests.Response.IsSuccessStatusCode">
            <inheritdoc />
        </member>
        <member name="P:CryptoExchange.Net.Requests.Response.ResponseHeaders">
            <inheritdoc />
        </member>
        <member name="M:CryptoExchange.Net.Requests.Response.#ctor(System.Net.Http.HttpResponseMessage)">
            <summary>
            Create response for a http response message
            </summary>
            <param name="response">The actual response</param>
        </member>
        <member name="M:CryptoExchange.Net.Requests.Response.GetResponseStream">
            <inheritdoc />
        </member>
        <member name="M:CryptoExchange.Net.Requests.Response.Close">
            <inheritdoc />
        </member>
        <member name="T:CryptoExchange.Net.RestClient">
            <summary>
            Base rest client
            </summary>
        </member>
        <member name="P:CryptoExchange.Net.RestClient.RequestFactory">
            <summary>
            The factory for creating requests. Used for unit testing
            </summary>
        </member>
        <member name="F:CryptoExchange.Net.RestClient.postParametersPosition">
            <summary>
            Where to place post parameters
            </summary>
        </member>
        <member name="F:CryptoExchange.Net.RestClient.requestBodyFormat">
            <summary>
            Request body content type
            </summary>
        </member>
        <member name="F:CryptoExchange.Net.RestClient.manualParseError">
            <summary>
            Whether or not we need to manually parse an error instead of relying on the http status code
            </summary>
        </member>
        <member name="F:CryptoExchange.Net.RestClient.arraySerialization">
            <summary>
            How to serialize array parameters
            </summary>
        </member>
        <member name="F:CryptoExchange.Net.RestClient.requestBodyEmptyContent">
            <summary>
            What request body should be when no data is send
            </summary>
        </member>
        <member name="P:CryptoExchange.Net.RestClient.RequestTimeout">
            <summary>
            Timeout for requests
            </summary>
        </member>
        <member name="P:CryptoExchange.Net.RestClient.RateLimitBehaviour">
            <summary>
            Rate limiting behaviour
            </summary>
        </member>
        <member name="P:CryptoExchange.Net.RestClient.RateLimiters">
            <summary>
            List of rate limiters
            </summary>
        </member>
        <member name="P:CryptoExchange.Net.RestClient.TotalRequestsMade">
            <summary>
            Total requests made
            </summary>
        </member>
        <member name="M:CryptoExchange.Net.RestClient.#ctor(CryptoExchange.Net.Objects.RestClientOptions,CryptoExchange.Net.Authentication.AuthenticationProvider)">
            <summary>
            ctor
            </summary>
            <param name="exchangeOptions"></param>
            <param name="authenticationProvider"></param>
        </member>
        <member name="M:CryptoExchange.Net.RestClient.AddRateLimiter(CryptoExchange.Net.Interfaces.IRateLimiter)">
            <summary>
            Adds a rate limiter to the client. There are 2 choices, the <see cref="T:CryptoExchange.Net.RateLimiter.RateLimiterTotal"/> and the <see cref="T:CryptoExchange.Net.RateLimiter.RateLimiterPerEndpoint"/>.
            </summary>
            <param name="limiter">The limiter to add</param>
        </member>
        <member name="M:CryptoExchange.Net.RestClient.RemoveRateLimiters">
            <summary>
            Removes all rate limiters from this client
            </summary>
        </member>
        <member name="M:CryptoExchange.Net.RestClient.Ping(System.Threading.CancellationToken)">
            <summary>
            Ping to see if the server is reachable
            </summary>
            <returns>The roundtrip time of the ping request</returns>
        </member>
        <member name="M:CryptoExchange.Net.RestClient.PingAsync(System.Threading.CancellationToken)">
            <summary>
            Ping to see if the server is reachable
            </summary>
            <returns>The roundtrip time of the ping request</returns>
        </member>
        <member name="M:CryptoExchange.Net.RestClient.SendRequest``1(System.Uri,System.Net.Http.HttpMethod,System.Threading.CancellationToken,System.Collections.Generic.Dictionary{System.String,System.Object},System.Boolean,System.Boolean,System.Nullable{CryptoExchange.Net.Objects.PostParameters},System.Nullable{CryptoExchange.Net.Objects.ArrayParametersSerialization})">
            <summary>
            Execute a request
            </summary>
            <typeparam name="T">The expected result type</typeparam>
            <param name="uri">The uri to send the request to</param>
            <param name="method">The method of the request</param>
            <param name="cancellationToken">Cancellation token</param>
            <param name="parameters">The parameters of the request</param>
            <param name="signed">Whether or not the request should be authenticated</param>
            <param name="checkResult">Whether or not the resulting object should be checked for missing properties in the mapping (only outputs if log verbosity is Debug)</param> 
            <param name="postPosition">Where the post parameters should be placed</param>
            <param name="arraySerialization">How array paramters should be serialized</param>
            <returns></returns>
        </member>
        <member name="M:CryptoExchange.Net.RestClient.GetResponse``1(CryptoExchange.Net.Interfaces.IRequest,System.Threading.CancellationToken)">
            <summary>
            Executes the request and returns the string result
            </summary>
            <param name="request">The request object to execute</param>
            <param name="cancellationToken">Cancellation token</param>
            <returns></returns>
        </member>
        <member name="M:CryptoExchange.Net.RestClient.TryParseError(Newtonsoft.Json.Linq.JToken)">
            <summary>
            Can be used to parse an error even though response status indicates success. Some apis always return 200 OK, even though there is an error.
            This can be used together with ManualParseError to check if it is an error before deserializing to an object
            </summary>
            <param name="data">Received data</param>
            <returns>Null if not an error, Error otherwise</returns>
        </member>
        <member name="M:CryptoExchange.Net.RestClient.ConstructRequest(System.Uri,System.Net.Http.HttpMethod,System.Collections.Generic.Dictionary{System.String,System.Object},System.Boolean,CryptoExchange.Net.Objects.PostParameters,CryptoExchange.Net.Objects.ArrayParametersSerialization)">
            <summary>
            Creates a request object
            </summary>
            <param name="uri">The uri to send the request to</param>
            <param name="method">The method of the request</param>
            <param name="parameters">The parameters of the request</param>
            <param name="signed">Whether or not the request should be authenticated</param>
            <param name="postPosition">Where the post parameters should be placed</param>
            <param name="arraySerialization">How array paramters should be serialized</param>
            <returns></returns>
        </member>
        <member name="M:CryptoExchange.Net.RestClient.WriteParamBody(CryptoExchange.Net.Interfaces.IRequest,System.Collections.Generic.Dictionary{System.String,System.Object},System.String)">
            <summary>
            Writes the parameters of the request to the request object, either in the query string or the request body
            </summary>
            <param name="request"></param>
            <param name="parameters"></param>
            <param name="contentType"></param>
        </member>
        <member name="M:CryptoExchange.Net.RestClient.ParseErrorResponse(Newtonsoft.Json.Linq.JToken)">
            <summary>
            Parse an error response from the server. Only used when server returns a status other than Success(200)
            </summary>
            <param name="error">The string the request returned</param>
            <returns></returns>
        </member>
        <member name="T:CryptoExchange.Net.SocketClient">
            <summary>
            Base for socket client implementations
            </summary>
        </member>
        <member name="P:CryptoExchange.Net.SocketClient.SocketFactory">
            <summary>
            The factory for creating sockets. Used for unit testing
            </summary>
        </member>
        <member name="F:CryptoExchange.Net.SocketClient.sockets">
            <summary>
            List of socket connections currently connecting/connected
            </summary>
        </member>
        <member name="F:CryptoExchange.Net.SocketClient.semaphoreSlim">
            <summary>
            </summary>
        </member>
        <member name="P:CryptoExchange.Net.SocketClient.ReconnectInterval">
            <inheritdoc cref="P:CryptoExchange.Net.Objects.SocketClientOptions.ReconnectInterval"/>
        </member>
        <member name="P:CryptoExchange.Net.SocketClient.AutoReconnect">
            <inheritdoc cref="P:CryptoExchange.Net.Objects.SocketClientOptions.AutoReconnect"/>
        </member>
        <member name="P:CryptoExchange.Net.SocketClient.ResponseTimeout">
            <inheritdoc cref="P:CryptoExchange.Net.Objects.SocketClientOptions.SocketResponseTimeout"/>
        </member>
        <member name="P:CryptoExchange.Net.SocketClient.SocketNoDataTimeout">
            <inheritdoc cref="P:CryptoExchange.Net.Objects.SocketClientOptions.SocketNoDataTimeout"/>
        </member>
        <member name="P:CryptoExchange.Net.SocketClient.MaxSocketConnections">
            <summary>
            The max amount of concurrent socket connections
            </summary>
        </member>
        <member name="P:CryptoExchange.Net.SocketClient.SocketCombineTarget">
            <inheritdoc cref="P:CryptoExchange.Net.Objects.SocketClientOptions.SocketSubscriptionsCombineTarget"/>
        </member>
        <member name="F:CryptoExchange.Net.SocketClient.dataInterpreterBytes">
            <summary>
            Handler for byte data
            </summary>
        </member>
        <member name="F:CryptoExchange.Net.SocketClient.dataInterpreterString">
            <summary>
            Handler for string data
            </summary>
        </member>
        <member name="F:CryptoExchange.Net.SocketClient.genericHandlers">
            <summary>
            Generic handlers
            </summary>
        </member>
        <member name="F:CryptoExchange.Net.SocketClient.periodicTask">
            <summary>
            Periodic task
            </summary>
        </member>
        <member name="F:CryptoExchange.Net.SocketClient.periodicEvent">
            <summary>
            Periodic task event
            </summary>
        </member>
        <member name="F:CryptoExchange.Net.SocketClient.disposing">
            <summary>
            Is disposing
            </summary>
        </member>
        <member name="P:CryptoExchange.Net.SocketClient.ContinueOnQueryResponse">
            <summary>
            If true; data which is a response to a query will also be distributed to subscriptions
            If false; data which is a response to a query won't get forwarded to subscriptions as well
            </summary>
        </member>
        <member name="M:CryptoExchange.Net.SocketClient.#ctor(CryptoExchange.Net.Objects.SocketClientOptions,CryptoExchange.Net.Authentication.AuthenticationProvider)">
            <summary>
            Create a socket client
            </summary>
            <param name="exchangeOptions">Client options</param>
            <param name="authenticationProvider">Authentication provider</param>
        </member>
        <member name="M:CryptoExchange.Net.SocketClient.SetDataInterpreter(System.Func{System.Byte[],System.String},System.Func{System.String,System.String})">
            <summary>
            Set a function to interpret the data, used when the data is received as bytes instead of a string
            </summary>
            <param name="byteHandler">Handler for byte data</param>
            <param name="stringHandler">Handler for string data</param>
        </member>
        <member name="M:CryptoExchange.Net.SocketClient.Subscribe``1(System.Object,System.String,System.Boolean,System.Action{``0})">
            <summary>
            Subscribe
            </summary>
            <typeparam name="T">The expected return data</typeparam>
            <param name="request">The request to send</param>
            <param name="identifier">The identifier to use</param>
            <param name="authenticated">If the subscription should be authenticated</param>
            <param name="dataHandler">The handler of update data</param>
            <returns></returns>
        </member>
        <member name="M:CryptoExchange.Net.SocketClient.Subscribe``1(System.String,System.Object,System.String,System.Boolean,System.Action{``0})">
            <summary>
            Subscribe using a specif URL
            </summary>
            <typeparam name="T">The type of the expected data</typeparam>
            <param name="url">The URL to connect to</param>
            <param name="request">The request to send</param>
            <param name="identifier">The identifier to use</param>
            <param name="authenticated">If the subscription should be authenticated</param>
            <param name="dataHandler">The handler of update data</param>
            <returns></returns>
        </member>
        <member name="M:CryptoExchange.Net.SocketClient.SubscribeAndWait(CryptoExchange.Net.Sockets.SocketConnection,System.Object,CryptoExchange.Net.Sockets.SocketSubscription)">
            <summary>
            Sends the subscribe request and waits for a response to that request
            </summary>
            <param name="socket">The connection to send the request on</param>
            <param name="request">The request to send</param>
            <param name="subscription">The subscription the request is for</param>
            <returns></returns>
        </member>
        <member name="M:CryptoExchange.Net.SocketClient.Query``1(System.Object,System.Boolean)">
            <summary>
            Query for data
            </summary>
            <typeparam name="T">Expected result type</typeparam>
            <param name="request">The request to send</param>
            <param name="authenticated">Whether the socket should be authenticated</param>
            <returns></returns>
        </member>
        <member name="M:CryptoExchange.Net.SocketClient.Query``1(System.String,System.Object,System.Boolean)">
            <summary>
            Query for data
            </summary>
            <typeparam name="T">The expected result type</typeparam>
            <param name="url">The url for the request</param>
            <param name="request">The request to send</param>
            <param name="authenticated">Whether the socket should be authenticated</param>
            <returns></returns>
        </member>
        <member name="M:CryptoExchange.Net.SocketClient.QueryAndWait``1(CryptoExchange.Net.Sockets.SocketConnection,System.Object)">
            <summary>
            Sends the query request and waits for the result
            </summary>
            <typeparam name="T">The expected result type</typeparam>
            <param name="socket">The connection to send and wait on</param>
            <param name="request">The request to send</param>
            <returns></returns>
        </member>
        <member name="M:CryptoExchange.Net.SocketClient.ConnectIfNeeded(CryptoExchange.Net.Sockets.SocketConnection,System.Boolean)">
            <summary>
            Checks if a socket needs to be connected and does so if needed
            </summary>
            <param name="socket">The connection to check</param>
            <param name="authenticated">Whether the socket should authenticated</param>
            <returns></returns>
        </member>
        <member name="M:CryptoExchange.Net.SocketClient.HandleQueryResponse``1(CryptoExchange.Net.Sockets.SocketConnection,System.Object,Newtonsoft.Json.Linq.JToken,CryptoExchange.Net.Objects.CallResult{``0}@)">
            <summary>
            Needs to check if a received message was an answer to a query request (preferable by id) and set the callResult out to whatever the response is
            </summary>
            <typeparam name="T">The type of response</typeparam>
            <param name="s">The socket connection</param>
            <param name="request">The request that a response is awaited for</param>
            <param name="data">The message</param>
            <param name="callResult">The interpretation (null if message wasn't a response to the request)</param>
            <returns>True if the message was a response to the query</returns>
        </member>
        <member name="M:CryptoExchange.Net.SocketClient.HandleSubscriptionResponse(CryptoExchange.Net.Sockets.SocketConnection,CryptoExchange.Net.Sockets.SocketSubscription,System.Object,Newtonsoft.Json.Linq.JToken,CryptoExchange.Net.Objects.CallResult{System.Object}@)">
            <summary>
            Needs to check if a received message was an answer to a subscription request (preferable by id) and set the callResult out to whatever the response is
            </summary>
            <param name="s">The socket connection</param>
            <param name="subscription"></param>
            <param name="request">The request that a response is awaited for</param>
            <param name="message">The message</param>
            <param name="callResult">The interpretation (null if message wasn't a response to the request)</param>
            <returns>True if the message was a response to the subscription request</returns>
        </member>
        <member name="M:CryptoExchange.Net.SocketClient.MessageMatchesHandler(Newtonsoft.Json.Linq.JToken,System.Object)">
            <summary>
            Needs to check if a received message matches a handler. Typically if an update message matches the request
            </summary>
            <param name="message">The received data</param>
            <param name="request">The subscription request</param>
            <returns></returns>
        </member>
        <member name="M:CryptoExchange.Net.SocketClient.MessageMatchesHandler(Newtonsoft.Json.Linq.JToken,System.String)">
            <summary>
            Needs to check if a received message matches a handler. Typically if an received message matches a ping request or a other information pushed from the the server
            </summary>
            <param name="message">The received data</param>
            <param name="identifier">The string identifier of the handler</param>
            <returns></returns>
        </member>
        <member name="M:CryptoExchange.Net.SocketClient.AuthenticateSocket(CryptoExchange.Net.Sockets.SocketConnection)">
            <summary>
            Needs to authenticate the socket so authenticated queries/subscriptions can be made on this socket connection
            </summary>
            <param name="s"></param>
            <returns></returns>
        </member>
        <member name="M:CryptoExchange.Net.SocketClient.Unsubscribe(CryptoExchange.Net.Sockets.SocketConnection,CryptoExchange.Net.Sockets.SocketSubscription)">
            <summary>
            Needs to unsubscribe a subscription, typically by sending an unsubscribe request. If multiple subscriptions per socket is not allowed this can just return since the socket will be closed anyway
            </summary>
            <param name="connection">The connection on which to unsubscribe</param>
            <param name="s">The subscription to unsubscribe</param>
            <returns></returns>
        </member>
        <member name="M:CryptoExchange.Net.SocketClient.ProcessTokenData(Newtonsoft.Json.Linq.JToken)">
            <summary>
            Optional handler to interpolate data before sending it to the handlers
            </summary>
            <param name="message"></param>
            <returns></returns>
        </member>
        <member name="M:CryptoExchange.Net.SocketClient.AddHandler``1(System.Object,System.String,System.Boolean,CryptoExchange.Net.Sockets.SocketConnection,System.Action{``0})">
            <summary>
            Add a handler for a subscription
            </summary>
            <typeparam name="T">The type of data the subscription expects</typeparam>
            <param name="request">The request of the subscription</param>
            <param name="identifier">The identifier of the subscription (can be null if request param is used)</param>
            <param name="userSubscription">Whether or not this is a user subscription (counts towards the max amount of handlers on a socket)</param>
            <param name="connection">The socket connection the handler is on</param>
            <param name="dataHandler">The handler of the data received</param>
            <returns></returns>
        </member>
        <member name="M:CryptoExchange.Net.SocketClient.AddGenericHandler(System.String,System.Action{CryptoExchange.Net.Sockets.SocketConnection,Newtonsoft.Json.Linq.JToken})">
            <summary>
            Adds a generic message handler. Used for example to reply to ping requests
            </summary>
            <param name="identifier">The name of the request handler. Needs to be unique</param>
            <param name="action">The action to execute when receiving a message for this handler (checked by <see cref="M:CryptoExchange.Net.SocketClient.MessageMatchesHandler(Newtonsoft.Json.Linq.JToken,System.String)"/>)</param>
        </member>
        <member name="M:CryptoExchange.Net.SocketClient.GetWebsocket(System.String,System.Boolean)">
            <summary>
            Gets a connection for a new subscription or query. Can be an existing if there are open position or a new one.
            </summary>
            <param name="address">The address the socket is for</param>
            <param name="authenticated">Whether the socket should be authenticated</param>
            <returns></returns>
        </member>
        <member name="M:CryptoExchange.Net.SocketClient.ConnectSocket(CryptoExchange.Net.Sockets.SocketConnection)">
            <summary>
            Connect a socket
            </summary>
            <param name="socketConnection">The socket to connect</param>
            <returns></returns>
        </member>
        <member name="M:CryptoExchange.Net.SocketClient.CreateSocket(System.String)">
            <summary>
            Create a socket for an address
            </summary>
            <param name="address">The address the socket should connect to</param>
            <returns></returns>
        </member>
        <member name="M:CryptoExchange.Net.SocketClient.SendPeriodic(System.TimeSpan,System.Func{CryptoExchange.Net.Sockets.SocketConnection,System.Object})">
            <summary>
            Periodically sends an object to a socket
            </summary>
            <param name="interval">How often</param>
            <param name="objGetter">Method returning the object to send</param>
        </member>
        <member name="M:CryptoExchange.Net.SocketClient.Unsubscribe(CryptoExchange.Net.Sockets.UpdateSubscription)">
            <summary>
            Unsubscribe from a stream
            </summary>
            <param name="subscription">The subscription to unsubscribe</param>
            <returns></returns>
        </member>
        <member name="M:CryptoExchange.Net.SocketClient.UnsubscribeAll">
            <summary>
            Unsubscribe all subscriptions
            </summary>
            <returns></returns>
        </member>
        <member name="M:CryptoExchange.Net.SocketClient.Dispose">
            <summary>
            Dispose the client
            </summary>
        </member>
        <member name="T:CryptoExchange.Net.Sockets.BaseSocket">
            <summary>
            Socket implementation
            </summary>
        </member>
        <member name="F:CryptoExchange.Net.Sockets.BaseSocket.socket">
            <summary>
            Socket
            </summary>
        </member>
        <member name="F:CryptoExchange.Net.Sockets.BaseSocket.log">
            <summary>
            Log
            </summary>
        </member>
        <member name="F:CryptoExchange.Net.Sockets.BaseSocket.errorHandlers">
            <summary>
            Error handlers
            </summary>
        </member>
        <member name="F:CryptoExchange.Net.Sockets.BaseSocket.openHandlers">
            <summary>
            Open handlers
            </summary>
        </member>
        <member name="F:CryptoExchange.Net.Sockets.BaseSocket.closeHandlers">
            <summary>
            Close handlers
            </summary>
        </member>
        <member name="F:CryptoExchange.Net.Sockets.BaseSocket.messageHandlers">
            <summary>
            Message handlers
            </summary>
        </member>
        <member name="P:CryptoExchange.Net.Sockets.BaseSocket.Id">
            <summary>
            Id
            </summary>
        </member>
        <member name="P:CryptoExchange.Net.Sockets.BaseSocket.Reconnecting">
            <summary>
            If is reconnecting
            </summary>
        </member>
        <member name="P:CryptoExchange.Net.Sockets.BaseSocket.Origin">
            <summary>
            Origin
            </summary>
        </member>
        <member name="P:CryptoExchange.Net.Sockets.BaseSocket.Url">
            <summary>
            Url
            </summary>
        </member>
        <member name="P:CryptoExchange.Net.Sockets.BaseSocket.IsClosed">
            <summary>
            Is closed
            </summary>
        </member>
        <member name="P:CryptoExchange.Net.Sockets.BaseSocket.IsOpen">
            <summary>
            Is open
            </summary>
        </member>
        <member name="P:CryptoExchange.Net.Sockets.BaseSocket.SSLProtocols">
            <summary>
            Protocols
            </summary>
        </member>
        <member name="P:CryptoExchange.Net.Sockets.BaseSocket.DataInterpreterBytes">
            <summary>
            Interpreter for bytes
            </summary>
        </member>
        <member name="P:CryptoExchange.Net.Sockets.BaseSocket.DataInterpreterString">
            <summary>
            Interpreter for strings
            </summary>
        </member>
        <member name="P:CryptoExchange.Net.Sockets.BaseSocket.LastActionTime">
            <summary>
            Last action time
            </summary>
        </member>
        <member name="P:CryptoExchange.Net.Sockets.BaseSocket.Timeout">
            <summary>
            Timeout
            </summary>
        </member>
        <member name="P:CryptoExchange.Net.Sockets.BaseSocket.SocketState">
            <summary>
            Socket state
            </summary>
        </member>
        <member name="M:CryptoExchange.Net.Sockets.BaseSocket.#ctor(CryptoExchange.Net.Logging.Log,System.String)">
            <summary>
            ctor
            </summary>
            <param name="log"></param>
            <param name="url"></param>
        </member>
        <member name="M:CryptoExchange.Net.Sockets.BaseSocket.#ctor(CryptoExchange.Net.Logging.Log,System.String,System.Collections.Generic.IDictionary{System.String,System.String},System.Collections.Generic.IDictionary{System.String,System.String})">
            <summary>
            ctor
            </summary>
            <param name="log"></param>
            <param name="url"></param>
            <param name="cookies"></param>
            <param name="headers"></param>
        </member>
        <member name="E:CryptoExchange.Net.Sockets.BaseSocket.OnClose">
            <summary>
            On close
            </summary>
        </member>
        <member name="E:CryptoExchange.Net.Sockets.BaseSocket.OnMessage">
            <summary>
            On message
            </summary>
        </member>
        <member name="E:CryptoExchange.Net.Sockets.BaseSocket.OnError">
            <summary>
            On error
            </summary>
        </member>
        <member name="E:CryptoExchange.Net.Sockets.BaseSocket.OnOpen">
            <summary>
            On open
            </summary>
        </member>
        <member name="M:CryptoExchange.Net.Sockets.BaseSocket.Handle(System.Collections.Generic.List{System.Action})">
            <summary>
            Handle
            </summary>
            <param name="handlers"></param>
        </member>
        <member name="M:CryptoExchange.Net.Sockets.BaseSocket.Handle``1(System.Collections.Generic.List{System.Action{``0}},``0)">
            <summary>
            Handle
            </summary>
            <typeparam name="T"></typeparam>
            <param name="handlers"></param>
            <param name="data"></param>
        </member>
        <member name="M:CryptoExchange.Net.Sockets.BaseSocket.CheckTimeout">
            <summary>
            Checks if timed out
            </summary>
            <returns></returns>
        </member>
        <member name="M:CryptoExchange.Net.Sockets.BaseSocket.Close">
            <summary>
            Close socket
            </summary>
            <returns></returns>
        </member>
        <member name="M:CryptoExchange.Net.Sockets.BaseSocket.Reset">
            <summary>
            Reset socket
            </summary>
        </member>
        <member name="M:CryptoExchange.Net.Sockets.BaseSocket.Send(System.String)">
            <summary>
            Send data
            </summary>
            <param name="data"></param>
        </member>
        <member name="M:CryptoExchange.Net.Sockets.BaseSocket.Connect">
            <summary>
            Connect socket
            </summary>
            <returns></returns>
        </member>
        <member name="M:CryptoExchange.Net.Sockets.BaseSocket.SetProxy(System.String,System.Int32)">
            <summary>
            Set a proxy
            </summary>
            <param name="host"></param>
            <param name="port"></param>
        </member>
        <member name="M:CryptoExchange.Net.Sockets.BaseSocket.Dispose">
            <summary>
            Dispose
            </summary>
        </member>
        <member name="T:CryptoExchange.Net.Sockets.SocketConnection">
            <summary>
            Socket connecting
            </summary>
        </member>
        <member name="E:CryptoExchange.Net.Sockets.SocketConnection.ConnectionLost">
            <summary>
            Connection lost event
            </summary>
        </member>
        <member name="E:CryptoExchange.Net.Sockets.SocketConnection.ConnectionRestored">
            <summary>
            Connecting restored event
            </summary>
        </member>
        <member name="E:CryptoExchange.Net.Sockets.SocketConnection.ActivityPaused">
            <summary>
            The connection is paused event
            </summary>
        </member>
        <member name="E:CryptoExchange.Net.Sockets.SocketConnection.ActivityUnpaused">
            <summary>
            The connection is unpaused event
            </summary>
        </member>
        <member name="E:CryptoExchange.Net.Sockets.SocketConnection.Closed">
            <summary>
            Connecting closed event
            </summary>
        </member>
        <member name="P:CryptoExchange.Net.Sockets.SocketConnection.HandlerCount">
            <summary>
            The amount of handlers
            </summary>
        </member>
        <member name="P:CryptoExchange.Net.Sockets.SocketConnection.Authenticated">
            <summary>
            If connection is authenticated
            </summary>
        </member>
        <member name="P:CryptoExchange.Net.Sockets.SocketConnection.Connected">
            <summary>
            If connection is made
            </summary>
        </member>
        <member name="P:CryptoExchange.Net.Sockets.SocketConnection.Socket">
            <summary>
            The socket
            </summary>
        </member>
        <member name="P:CryptoExchange.Net.Sockets.SocketConnection.ShouldReconnect">
            <summary>
            If should reconnect upon closing
            </summary>
        </member>
        <member name="P:CryptoExchange.Net.Sockets.SocketConnection.DisconnectTime">
            <summary>
            Time of disconnecting
            </summary>
        </member>
        <member name="P:CryptoExchange.Net.Sockets.SocketConnection.PausedActivity">
            <summary>
            If activity is paused
            </summary>
        </member>
        <member name="M:CryptoExchange.Net.Sockets.SocketConnection.#ctor(CryptoExchange.Net.SocketClient,CryptoExchange.Net.Interfaces.IWebsocket)">
            <summary>
            New socket connection
            </summary>
            <param name="client">The socket client</param>
            <param name="socket">The socket</param>
        </member>
        <member name="M:CryptoExchange.Net.Sockets.SocketConnection.AddHandler(CryptoExchange.Net.Sockets.SocketSubscription)">
            <summary>
            Add handler
            </summary>
            <param name="handler"></param>
        </member>
        <member name="M:CryptoExchange.Net.Sockets.SocketConnection.SendAndWait``1(``0,System.TimeSpan,System.Func{Newtonsoft.Json.Linq.JToken,System.Boolean})">
            <summary>
            Send data
            </summary>
            <typeparam name="T">The data type</typeparam>
            <param name="obj">The object to send</param>
            <param name="timeout">The timeout for response</param>
            <param name="handler">The response handler</param>
            <returns></returns>
        </member>
        <member name="M:CryptoExchange.Net.Sockets.SocketConnection.Send``1(``0,Newtonsoft.Json.NullValueHandling)">
            <summary>
            Send data to the websocket
            </summary>
            <typeparam name="T">The type of the object to send</typeparam>
            <param name="obj">The object to send</param>
            <param name="nullValueHandling">How null values should be serialized</param>
        </member>
        <member name="M:CryptoExchange.Net.Sockets.SocketConnection.Send(System.String)">
            <summary>
            Send string data to the websocket
            </summary>
            <param name="data">The data to send</param>
        </member>
        <member name="M:CryptoExchange.Net.Sockets.SocketConnection.SocketOnClose">
            <summary>
            Handler for a socket closing. Reconnects the socket if needed, or removes it from the active socket list if not
            </summary>
        </member>
        <member name="M:CryptoExchange.Net.Sockets.SocketConnection.Close">
            <summary>
            Close the connection
            </summary>
            <returns></returns>
        </member>
        <member name="M:CryptoExchange.Net.Sockets.SocketConnection.Close(CryptoExchange.Net.Sockets.SocketSubscription)">
            <summary>
            Close the subscription
            </summary>
            <param name="subscription">Subscription to close</param>
            <returns></returns>
        </member>
        <member name="T:CryptoExchange.Net.Sockets.SocketSubscription">
            <summary>
            Socket subscription
            </summary>
        </member>
        <member name="E:CryptoExchange.Net.Sockets.SocketSubscription.Exception">
            <summary>
            Exception event
            </summary>
        </member>
        <member name="P:CryptoExchange.Net.Sockets.SocketSubscription.MessageHandler">
            <summary>
            Message handlers for this subscription. Should return true if the message is handled and should not be distributed to the other handlers
            </summary>
        </member>
        <member name="P:CryptoExchange.Net.Sockets.SocketSubscription.Request">
            <summary>
            Request object
            </summary>
        </member>
        <member name="P:CryptoExchange.Net.Sockets.SocketSubscription.Identifier">
            <summary>
            Subscription identifier
            </summary>
        </member>
        <member name="P:CryptoExchange.Net.Sockets.SocketSubscription.UserSubscription">
            <summary>
            Is user subscription or generic
            </summary>
        </member>
        <member name="P:CryptoExchange.Net.Sockets.SocketSubscription.Confirmed">
            <summary>
            If the subscription has been confirmed
            </summary>
        </member>
        <member name="M:CryptoExchange.Net.Sockets.SocketSubscription.CreateForRequest(System.Object,System.Boolean,System.Action{CryptoExchange.Net.Sockets.SocketConnection,Newtonsoft.Json.Linq.JToken})">
            <summary>
            Create SocketSubscription for a request
            </summary>
            <param name="request"></param>
            <param name="userSubscription"></param>
            <param name="dataHandler"></param>
            <returns></returns>
        </member>
        <member name="M:CryptoExchange.Net.Sockets.SocketSubscription.CreateForIdentifier(System.String,System.Boolean,System.Action{CryptoExchange.Net.Sockets.SocketConnection,Newtonsoft.Json.Linq.JToken})">
            <summary>
            Create SocketSubscription for an identifier
            </summary>
            <param name="identifier"></param>
            <param name="userSubscription"></param>
            <param name="dataHandler"></param>
            <returns></returns>
        </member>
        <member name="M:CryptoExchange.Net.Sockets.SocketSubscription.InvokeExceptionHandler(System.Exception)">
            <summary>
            Invoke the exception event
            </summary>
            <param name="e"></param>
        </member>
        <member name="T:CryptoExchange.Net.Sockets.UpdateSubscription">
            <summary>
            Subscription
            </summary>
        </member>
        <member name="E:CryptoExchange.Net.Sockets.UpdateSubscription.ConnectionLost">
            <summary>
            Event when the connection is lost. The socket will automatically reconnect when possible.
            </summary>
        </member>
        <member name="E:CryptoExchange.Net.Sockets.UpdateSubscription.ConnectionRestored">
            <summary>
            Event when the connection is restored. Timespan parameter indicates the time the socket has been offline for before reconnecting
            </summary>
        </member>
        <member name="E:CryptoExchange.Net.Sockets.UpdateSubscription.ActivityPaused">
            <summary>
            Event when the connection to the server is paused. No operations can be performed while paused
            </summary>
        </member>
        <member name="E:CryptoExchange.Net.Sockets.UpdateSubscription.ActivityUnpaused">
            <summary>
            Event when the connection to the server is unpaused
            </summary>
        </member>
        <member name="E:CryptoExchange.Net.Sockets.UpdateSubscription.Exception">
            <summary>
            Event when an exception happened
            </summary>
        </member>
        <member name="P:CryptoExchange.Net.Sockets.UpdateSubscription.Id">
            <summary>
            The id of the socket
            </summary>
        </member>
        <member name="M:CryptoExchange.Net.Sockets.UpdateSubscription.#ctor(CryptoExchange.Net.Sockets.SocketConnection,CryptoExchange.Net.Sockets.SocketSubscription)">
            <summary>
            ctor
            </summary>
            <param name="connection"></param>
            <param name="subscription"></param>
        </member>
        <member name="M:CryptoExchange.Net.Sockets.UpdateSubscription.Close">
            <summary>
            Close the subscription
            </summary>
            <returns></returns>
        </member>
        <member name="M:CryptoExchange.Net.Sockets.UpdateSubscription.Reconnect">
            <summary>
            Close the socket to cause a reconnect
            </summary>
            <returns></returns>
        </member>
        <member name="T:CryptoExchange.Net.Sockets.WebsocketFactory">
            <summary>
            Factory implementation
            </summary>
        </member>
        <member name="M:CryptoExchange.Net.Sockets.WebsocketFactory.CreateWebsocket(CryptoExchange.Net.Logging.Log,System.String)">
            <inheritdoc />
        </member>
        <member name="M:CryptoExchange.Net.Sockets.WebsocketFactory.CreateWebsocket(CryptoExchange.Net.Logging.Log,System.String,System.Collections.Generic.IDictionary{System.String,System.String},System.Collections.Generic.IDictionary{System.String,System.String})">
            <inheritdoc />
        </member>
    </members>
</doc>
                                                                                                                                                                                                                                                                                                                                                                                                                                                                                                                                                                                                                                                                                                                                                                                                                                                                                                                                                                                                                                                                                                                                                                                                                                                                                                                                                                                                                                                                                                                                                                                                                                                                                                ember name="T:System.Diagnostics.CodeAnalysis.DoesNotReturnIfAttribute">
            <summary>
                Specifies that the method will not return if the associated <see cref="T:System.Boolean"/>
                parameter is passed the specified value.
            </summary>
        </member>
        <member name="P:System.Diagnostics.CodeAnalysis.DoesNotReturnIfAttribute.ParameterValue">
            <summary>
                Gets the condition parameter value.
                Code after the method is considered unreachable by diagnostics if the argument
                to the associated parameter matches this value.
            </summary>
        </member>
        <member name="M:System.Diagnostics.CodeAnalysis.DoesNotReturnIfAttribute.#ctor(System.Boolean)">
            <summary>
                Initializes a new instance of the <see cref="T:System.Diagnostics.CodeAnalysis.DoesNotReturnIfAttribute"/>
                class with the specified parameter value.
            </summary>
            <param name="parameterValue">
                The condition parameter value.
                Code after the method is considered unreachable by diagnostics if the argument
                to the associated parameter matches this value.
            </param>
        </member>
        <member name="T:System.Diagnostics.CodeAnalysis.MaybeNullAttribute">
            <summary>
                Specifies that an output may be <see langword="null"/> even if the
                corresponding type disallows it.
            </summary>
        </member>
        <member name="M:System.Diagnostics.CodeAnalysis.MaybeNullAttribute.#ctor">
            <summary>
                Initializes a new instance of the <see cref="T:System.Diagnostics.CodeAnalysis.MaybeNullAttribute"/> class.
            </summary>
        </member>
        <member name="T:System.Diagnostics.CodeAnalysis.MaybeNullWhenAttribute">
            <summary>
                Specifies that when a method returns <see cref="P:System.Diagnostics.CodeAnalysis.MaybeNullWhenAttribute.ReturnValue"/>, 
                the parameter may be <see langword="null"/> even if the corresponding type disallows it.
            </summary>
        </member>
        <member name="P:System.Diagnostics.CodeAnalysis.MaybeNullWhenAttribute.ReturnValue">
            <summary>
                Gets the return value condition.
                If the method returns this value, the associated parameter may be <see langword="null"/>.
            </summary>
        </member>
        <member name="M:System.Diagnostics.CodeAnalysis.MaybeNullWhenAttribute.#ctor(System.Boolean)">
            <summary>
                 Initializes the attribute with the specified return value condition.
            </summary>
            <param name="returnValue">
                The return value condition.
                If the method returns this value, the associated parameter may be <see langword="null"/>.
            </param>
        </member>
        <member name="T:System.Diagnostics.CodeAnalysis.NotNullAttribute">
            <summary>
                Specifies that an output is not <see langword="null"/> even if the
                corresponding type allows it.
            </summary>
        </member>
        <member name="M:System.Diagnostics.CodeAnalysis.NotNullAttribute.#ctor">
            <summary>
                Initializes a new instance of the <see cref="T:System.Diagnostics.CodeAnalysis.NotNullAttribute"/> class.
            </summary>
        </member>
        <member name="T:System.Diagnostics.CodeAnalysis.NotNullIfNotNullAttribute">
            <summary>
                Specifies that the output will be non-<see langword="null"/> if the
                named parameter is non-<see langword="null"/>.
            </summary>
        </member>
        <member name="P:System.Diagnostics.CodeAnalysis.NotNullIfNotNullAttribute.ParameterName">
            <summary>
                Gets the associated parameter name.
                The output will be non-<see langword="null"/> if the argument to the
                parameter specified is non-<see langword="null"/>.
            </summary>
        </member>
        <member name="M:System.Diagnostics.CodeAnalysis.NotNullIfNotNullAttribute.#ctor(System.String)">
            <summary>
                Initializes the attribute with the associated parameter name.
            </summary>
            <param name="parameterName">
                The associated parameter name.
                The output will be non-<see langword="null"/> if the argument to the
                parameter specified is non-<see langword="null"/>.
            </param>
        </member>
        <member name="T:System.Diagnostics.CodeAnalysis.NotNullWhenAttribute">
            <summary>
                Specifies that when a method returns <see cref="P:System.Diagnostics.CodeAnalysis.NotNullWhenAttribute.ReturnValue"/>,
                the parameter will not be <see langword="null"/> even if the corresponding type allows it.
            </summary>
        </member>
        <member name="P:System.Diagnostics.CodeAnalysis.NotNullWhenAttribute.ReturnValue">
            <summary>
                Gets the return value condition.
                If the method returns this value, the associated parameter will not be <see langword="null"/>.
            </summary>
        </member>
        <member name="M:System.Diagnostics.CodeAnalysis.NotNullWhenAttribute.#ctor(System.Boolean)">
            <summary>
                Initializes the attribute with the specified return value condition.
            </summary>
            <param name="returnValue">
                The return value condition.
                If the method returns this value, the associated parameter will not be <see langword="null"/>.
            </param>
        </member>
    </members>
</doc>
=======
<?xml version="1.0"?>
<doc>
    <assembly>
        <name>CryptoExchange.Net</name>
    </assembly>
    <members>
        <member name="T:CryptoExchange.Net.Attributes.JsonConversionAttribute">
            <summary>
            Used for conversion in ArrayConverter
            </summary>
        </member>
        <member name="T:CryptoExchange.Net.Attributes.JsonOptionalPropertyAttribute">
            <summary>
            Marks property as optional
            </summary>
        </member>
        <member name="T:CryptoExchange.Net.Authentication.ApiCredentials">
            <summary>
            Api credentials info
            </summary>
        </member>
        <member name="P:CryptoExchange.Net.Authentication.ApiCredentials.Key">
            <summary>
            The api key to authenticate requests
            </summary>
        </member>
        <member name="P:CryptoExchange.Net.Authentication.ApiCredentials.Secret">
            <summary>
            The api secret to authenticate requests
            </summary>
        </member>
        <member name="P:CryptoExchange.Net.Authentication.ApiCredentials.PrivateKey">
            <summary>
            The private key to authenticate requests
            </summary>
        </member>
        <member name="M:CryptoExchange.Net.Authentication.ApiCredentials.#ctor(CryptoExchange.Net.Authentication.PrivateKey)">
            <summary>
            Create Api credentials providing a private key for authentication
            </summary>
            <param name="privateKey">The private key used for signing</param>
        </member>
        <member name="M:CryptoExchange.Net.Authentication.ApiCredentials.#ctor(System.Security.SecureString,System.Security.SecureString)">
            <summary>
            Create Api credentials providing a api key and secret for authentication
            </summary>
            <param name="key">The api key used for identification</param>
            <param name="secret">The api secret used for signing</param>
        </member>
        <member name="M:CryptoExchange.Net.Authentication.ApiCredentials.#ctor(System.String,System.String)">
            <summary>
            Create Api credentials providing a api key and secret for authentication
            </summary>
            <param name="key">The api key used for identification</param>
            <param name="secret">The api secret used for signing</param>
        </member>
        <member name="M:CryptoExchange.Net.Authentication.ApiCredentials.Copy">
            <summary>
            Copy the credentials
            </summary>
            <returns></returns>
        </member>
        <member name="M:CryptoExchange.Net.Authentication.ApiCredentials.#ctor(System.IO.Stream,System.String,System.String)">
            <summary>
            Create Api credentials providing a stream containing json data. The json data should include two values: apiKey and apiSecret
            </summary>
            <param name="inputStream">The stream containing the json data</param>
            <param name="identifierKey">A key to identify the credentials for the API. For example, when set to `binanceKey` the json data should contain a value for the property `binanceKey`. Defaults to 'apiKey'.</param>
            <param name="identifierSecret">A key to identify the credentials for the API. For example, when set to `binanceSecret` the json data should contain a value for the property `binanceSecret`. Defaults to 'apiSecret'.</param>
        </member>
        <member name="M:CryptoExchange.Net.Authentication.ApiCredentials.TryGetValue(Newtonsoft.Json.Linq.JToken,System.String)">
            <summary>
            Try get the value of a key from a JToken
            </summary>
            <param name="data"></param>
            <param name="key"></param>
            <returns></returns>
        </member>
        <member name="M:CryptoExchange.Net.Authentication.ApiCredentials.Dispose">
            <summary>
            Dispose
            </summary>
        </member>
        <member name="T:CryptoExchange.Net.Authentication.AuthenticationProvider">
            <summary>
            Base class for authentication providers
            </summary>
        </member>
        <member name="P:CryptoExchange.Net.Authentication.AuthenticationProvider.Credentials">
            <summary>
            The provided credentials
            </summary>
        </member>
        <member name="M:CryptoExchange.Net.Authentication.AuthenticationProvider.#ctor(CryptoExchange.Net.Authentication.ApiCredentials)">
            <summary>
            ctor
            </summary>
            <param name="credentials"></param>
        </member>
        <member name="M:CryptoExchange.Net.Authentication.AuthenticationProvider.AddAuthenticationToParameters(System.String,System.Net.Http.HttpMethod,System.Collections.Generic.Dictionary{System.String,System.Object},System.Boolean,CryptoExchange.Net.Objects.PostParameters,CryptoExchange.Net.Objects.ArrayParametersSerialization)">
            <summary>
            Add authentication to the parameter list
            </summary>
            <param name="uri"></param>
            <param name="method"></param>
            <param name="parameters"></param>
            <param name="signed"></param>
            <param name="postParameterPosition"></param>
            <param name="arraySerialization"></param>
            <returns></returns>
        </member>
        <member name="M:CryptoExchange.Net.Authentication.AuthenticationProvider.AddAuthenticationToHeaders(System.String,System.Net.Http.HttpMethod,System.Collections.Generic.Dictionary{System.String,System.Object},System.Boolean,CryptoExchange.Net.Objects.PostParameters,CryptoExchange.Net.Objects.ArrayParametersSerialization)">
            <summary>
            Add authentication to the header dictionary
            </summary>
            <param name="uri"></param>
            <param name="method"></param>
            <param name="parameters"></param>
            <param name="signed"></param>
            <param name="postParameterPosition"></param>
            <param name="arraySerialization"></param>
            <returns></returns>
        </member>
        <member name="M:CryptoExchange.Net.Authentication.AuthenticationProvider.Sign(System.String)">
            <summary>
            Sign a string
            </summary>
            <param name="toSign"></param>
            <returns></returns>
        </member>
        <member name="M:CryptoExchange.Net.Authentication.AuthenticationProvider.Sign(System.Byte[])">
            <summary>
            Sign a byte array
            </summary>
            <param name="toSign"></param>
            <returns></returns>
        </member>
        <member name="M:CryptoExchange.Net.Authentication.AuthenticationProvider.ByteToString(System.Byte[])">
            <summary>
            Convert byte array to hex
            </summary>
            <param name="buff"></param>
            <returns></returns>
        </member>
        <member name="T:CryptoExchange.Net.Authentication.PrivateKey">
            <summary>
            Private key info
            </summary>
        </member>
        <member name="P:CryptoExchange.Net.Authentication.PrivateKey.Key">
            <summary>
            The private key
            </summary>
        </member>
        <member name="P:CryptoExchange.Net.Authentication.PrivateKey.Passphrase">
            <summary>
            The private key's pass phrase
            </summary>
        </member>
        <member name="P:CryptoExchange.Net.Authentication.PrivateKey.IsEncrypted">
            <summary>
            Indicates if the private key is encrypted or not
            </summary>
        </member>
        <member name="M:CryptoExchange.Net.Authentication.PrivateKey.#ctor(System.Security.SecureString,System.Security.SecureString)">
            <summary>
            Create a private key providing an encrypted key information
            </summary>
            <param name="key">The private key used for signing</param>
            <param name="passphrase">The private key's passphrase</param>
        </member>
        <member name="M:CryptoExchange.Net.Authentication.PrivateKey.#ctor(System.String,System.String)">
            <summary>
            Create a private key providing an encrypted key information
            </summary>
            <param name="key">The private key used for signing</param>
            <param name="passphrase">The private key's passphrase</param>
        </member>
        <member name="M:CryptoExchange.Net.Authentication.PrivateKey.#ctor(System.Security.SecureString)">
            <summary>
            Create a private key providing an unencrypted key information
            </summary>
            <param name="key">The private key used for signing</param>
        </member>
        <member name="M:CryptoExchange.Net.Authentication.PrivateKey.#ctor(System.String)">
            <summary>
            Create a private key providing an encrypted key information
            </summary>
            <param name="key">The private key used for signing</param>
        </member>
        <member name="M:CryptoExchange.Net.Authentication.PrivateKey.Copy">
            <summary>
            Copy the private key
            </summary>
            <returns></returns>
        </member>
        <member name="M:CryptoExchange.Net.Authentication.PrivateKey.Dispose">
            <summary>
            Dispose
            </summary>
        </member>
        <member name="T:CryptoExchange.Net.BaseClient">
            <summary>
            The base for all clients
            </summary>
        </member>
        <member name="P:CryptoExchange.Net.BaseClient.BaseAddress">
            <summary>
            The address of the client
            </summary>
        </member>
        <member name="F:CryptoExchange.Net.BaseClient.log">
            <summary>
            The log object
            </summary>
        </member>
        <member name="F:CryptoExchange.Net.BaseClient.apiProxy">
            <summary>
            The api proxy
            </summary>
        </member>
        <member name="F:CryptoExchange.Net.BaseClient.authProvider">
            <summary>
            The auth provider
            </summary>
        </member>
        <member name="F:CryptoExchange.Net.BaseClient.lastId">
            <summary>
            The last used id
            </summary>
        </member>
        <member name="F:CryptoExchange.Net.BaseClient.idLock">
            <summary>
            Lock for id generating
            </summary>
        </member>
        <member name="P:CryptoExchange.Net.BaseClient.LastId">
            <summary>
            Last is used
            </summary>
        </member>
        <member name="M:CryptoExchange.Net.BaseClient.#ctor(CryptoExchange.Net.Objects.ClientOptions,CryptoExchange.Net.Authentication.AuthenticationProvider)">
            <summary>
            ctor
            </summary>
            <param name="options"></param>
            <param name="authenticationProvider"></param>
        </member>
        <member name="M:CryptoExchange.Net.BaseClient.SetAuthenticationProvider(CryptoExchange.Net.Authentication.AuthenticationProvider)">
            <summary>
            Set the authentication provider
            </summary>
            <param name="authenticationProvider"></param>
        </member>
        <member name="M:CryptoExchange.Net.BaseClient.ValidateJson(System.String)">
            <summary>
            Tries to parse the json data and returns a token
            </summary>
            <param name="data">The data to parse</param>
            <returns></returns>
        </member>
        <member name="M:CryptoExchange.Net.BaseClient.Deserialize``1(System.String,System.Boolean,Newtonsoft.Json.JsonSerializer)">
            <summary>
            Deserialize a string into an object
            </summary>
            <typeparam name="T">The type to deserialize into</typeparam>
            <param name="data">The data to deserialize</param>
            <param name="checkObject">Whether or not the parsing should be checked for missing properties (will output data to the logging if log verbosity is Debug)</param>
            <param name="serializer">A specific serializer to use</param>
            <returns></returns>
        </member>
        <member name="M:CryptoExchange.Net.BaseClient.Deserialize``1(Newtonsoft.Json.Linq.JToken,System.Boolean,Newtonsoft.Json.JsonSerializer)">
            <summary>
            Deserialize a JToken into an object
            </summary>
            <typeparam name="T">The type to deserialize into</typeparam>
            <param name="obj">The data to deserialize</param>
            <param name="checkObject">Whether or not the parsing should be checked for missing properties (will output data to the logging if log verbosity is Debug)</param>
            <param name="serializer">A specific serializer to use</param>
            <returns></returns>
        </member>
        <member name="M:CryptoExchange.Net.BaseClient.Deserialize``1(System.IO.Stream,Newtonsoft.Json.JsonSerializer)">
            <summary>
            Deserialize a stream into an object
            </summary>
            <typeparam name="T">The type to deserialize into</typeparam>
            <param name="stream">The stream to deserialize</param>
            <param name="serializer">A specific serializer to use</param>
            <returns></returns>
        </member>
        <member name="M:CryptoExchange.Net.BaseClient.NextId">
            <summary>
            Generate a unique id
            </summary>
            <returns></returns>
        </member>
        <member name="M:CryptoExchange.Net.BaseClient.FillPathParameter(System.String,System.String[])">
            <summary>
            Fill parameters in a path. Parameters are specified by '{}' and should be specified in occuring sequence
            </summary>
            <param name="path">The total path string</param>
            <param name="values">The values to fill</param>
            <returns></returns>
        </member>
        <member name="M:CryptoExchange.Net.BaseClient.Dispose">
            <summary>
            Dispose
            </summary>
        </member>
        <member name="T:CryptoExchange.Net.Converters.ArrayConverter">
            <summary>
            Converter for arrays to properties
            </summary>
        </member>
        <member name="M:CryptoExchange.Net.Converters.ArrayConverter.CanConvert(System.Type)">
            <inheritdoc />
        </member>
        <member name="M:CryptoExchange.Net.Converters.ArrayConverter.ReadJson(Newtonsoft.Json.JsonReader,System.Type,System.Object,Newtonsoft.Json.JsonSerializer)">
            <inheritdoc />
        </member>
        <member name="M:CryptoExchange.Net.Converters.ArrayConverter.WriteJson(Newtonsoft.Json.JsonWriter,System.Object,Newtonsoft.Json.JsonSerializer)">
            <inheritdoc />
        </member>
        <member name="T:CryptoExchange.Net.Converters.ArrayPropertyAttribute">
            <summary>
            Mark property as an index in the array
            </summary>
        </member>
        <member name="P:CryptoExchange.Net.Converters.ArrayPropertyAttribute.Index">
            <summary>
            The index in the array
            </summary>
        </member>
        <member name="M:CryptoExchange.Net.Converters.ArrayPropertyAttribute.#ctor(System.Int32)">
            <summary>
            ctor
            </summary>
            <param name="index"></param>
        </member>
        <member name="T:CryptoExchange.Net.Converters.BaseConverter`1">
            <summary>
            Base class for enum converters
            </summary>
            <typeparam name="T">Type of enum to convert</typeparam>
        </member>
        <member name="P:CryptoExchange.Net.Converters.BaseConverter`1.Mapping">
            <summary>
            The enum->string mapping
            </summary>
        </member>
        <member name="M:CryptoExchange.Net.Converters.BaseConverter`1.#ctor(System.Boolean)">
            <summary>
            ctor
            </summary>
            <param name="useQuotes"></param>
        </member>
        <member name="M:CryptoExchange.Net.Converters.BaseConverter`1.WriteJson(Newtonsoft.Json.JsonWriter,System.Object,Newtonsoft.Json.JsonSerializer)">
            <inheritdoc />
        </member>
        <member name="M:CryptoExchange.Net.Converters.BaseConverter`1.ReadJson(Newtonsoft.Json.JsonReader,System.Type,System.Object,Newtonsoft.Json.JsonSerializer)">
            <inheritdoc />
        </member>
        <member name="M:CryptoExchange.Net.Converters.BaseConverter`1.ReadString(System.String)">
            <summary>
            Convert a string value
            </summary>
            <param name="data"></param>
            <returns></returns>
        </member>
        <member name="M:CryptoExchange.Net.Converters.BaseConverter`1.CanConvert(System.Type)">
            <inheritdoc />
        </member>
        <member name="T:CryptoExchange.Net.Converters.TimestampConverter">
            <summary>
            converter for milliseconds to datetime
            </summary>
        </member>
        <member name="M:CryptoExchange.Net.Converters.TimestampConverter.CanConvert(System.Type)">
            <inheritdoc />
        </member>
        <member name="M:CryptoExchange.Net.Converters.TimestampConverter.ReadJson(Newtonsoft.Json.JsonReader,System.Type,System.Object,Newtonsoft.Json.JsonSerializer)">
            <inheritdoc />
        </member>
        <member name="M:CryptoExchange.Net.Converters.TimestampConverter.WriteJson(Newtonsoft.Json.JsonWriter,System.Object,Newtonsoft.Json.JsonSerializer)">
            <inheritdoc />
        </member>
        <member name="T:CryptoExchange.Net.Converters.TimestampNanoSecondsConverter">
            <summary>
            Converter for nanoseconds to datetime
            </summary>
        </member>
        <member name="M:CryptoExchange.Net.Converters.TimestampNanoSecondsConverter.CanConvert(System.Type)">
            <inheritdoc />
        </member>
        <member name="M:CryptoExchange.Net.Converters.TimestampNanoSecondsConverter.ReadJson(Newtonsoft.Json.JsonReader,System.Type,System.Object,Newtonsoft.Json.JsonSerializer)">
            <inheritdoc />
        </member>
        <member name="M:CryptoExchange.Net.Converters.TimestampNanoSecondsConverter.WriteJson(Newtonsoft.Json.JsonWriter,System.Object,Newtonsoft.Json.JsonSerializer)">
            <inheritdoc />
        </member>
        <member name="T:CryptoExchange.Net.Converters.TimestampSecondsConverter">
            <summary>
            Converter for seconds to datetime
            </summary>
        </member>
        <member name="M:CryptoExchange.Net.Converters.TimestampSecondsConverter.CanConvert(System.Type)">
            <inheritdoc />
        </member>
        <member name="M:CryptoExchange.Net.Converters.TimestampSecondsConverter.ReadJson(Newtonsoft.Json.JsonReader,System.Type,System.Object,Newtonsoft.Json.JsonSerializer)">
            <inheritdoc />
        </member>
        <member name="M:CryptoExchange.Net.Converters.TimestampSecondsConverter.WriteJson(Newtonsoft.Json.JsonWriter,System.Object,Newtonsoft.Json.JsonSerializer)">
            <inheritdoc />
        </member>
        <member name="T:CryptoExchange.Net.Converters.UTCDateTimeConverter">
            <summary>
            Converter for utc datetime
            </summary>
        </member>
        <member name="M:CryptoExchange.Net.Converters.UTCDateTimeConverter.WriteJson(Newtonsoft.Json.JsonWriter,System.Object,Newtonsoft.Json.JsonSerializer)">
            <inheritdoc />
        </member>
        <member name="M:CryptoExchange.Net.Converters.UTCDateTimeConverter.ReadJson(Newtonsoft.Json.JsonReader,System.Type,System.Object,Newtonsoft.Json.JsonSerializer)">
            <inheritdoc />
        </member>
        <member name="M:CryptoExchange.Net.Converters.UTCDateTimeConverter.CanConvert(System.Type)">
            <inheritdoc />
        </member>
        <member name="T:CryptoExchange.Net.ExtensionMethods">
            <summary>
            Helper methods
            </summary>
        </member>
        <member name="M:CryptoExchange.Net.ExtensionMethods.AddParameter(System.Collections.Generic.Dictionary{System.String,System.Object},System.String,System.String)">
            <summary>
            Add a parameter
            </summary>
            <param name="parameters"></param>
            <param name="key"></param>
            <param name="value"></param>
        </member>
        <member name="M:CryptoExchange.Net.ExtensionMethods.AddParameter(System.Collections.Generic.Dictionary{System.String,System.Object},System.String,System.Object)">
            <summary>
            Add a parameter
            </summary>
            <param name="parameters"></param>
            <param name="key"></param>
            <param name="value"></param>
        </member>
        <member name="M:CryptoExchange.Net.ExtensionMethods.AddOptionalParameter(System.Collections.Generic.Dictionary{System.String,System.Object},System.String,System.Object)">
            <summary>
            Add an optional parameter. Not added if value is null
            </summary>
            <param name="parameters"></param>
            <param name="key"></param>
            <param name="value"></param>
        </member>
        <member name="M:CryptoExchange.Net.ExtensionMethods.AddOptionalParameter(System.Collections.Generic.Dictionary{System.String,System.String},System.String,System.String)">
            <summary>
            Add an optional parameter. Not added if value is null
            </summary>
            <param name="parameters"></param>
            <param name="key"></param>
            <param name="value"></param>
        </member>
        <member name="M:CryptoExchange.Net.ExtensionMethods.CreateParamString(System.Collections.Generic.Dictionary{System.String,System.Object},System.Boolean,CryptoExchange.Net.Objects.ArrayParametersSerialization)">
            <summary>
            Create a query string of the specified parameters
            </summary>
            <param name="parameters">The parameters to use</param>
            <param name="urlEncodeValues">Whether or not the values should be url encoded</param>
            <param name="serializationType">How to serialize array parameters</param>
            <returns></returns>
        </member>
        <member name="M:CryptoExchange.Net.ExtensionMethods.GetString(System.Security.SecureString)">
            <summary>
            Get the string the secure string is representing
            </summary>
            <param name="source">The source secure string</param>
            <returns></returns>
        </member>
        <member name="M:CryptoExchange.Net.ExtensionMethods.ToSecureString(System.String)">
            <summary>
            Create a secure string from a string
            </summary>
            <param name="source"></param>
            <returns></returns>
        </member>
        <member name="M:CryptoExchange.Net.ExtensionMethods.WaitOneAsync(System.Threading.WaitHandle,System.Int32,System.Threading.CancellationToken)">
            <summary>
            Wait one async
            </summary>
            <param name="handle"></param>
            <param name="millisecondsTimeout"></param>
            <param name="cancellationToken"></param>
            <returns></returns>
        </member>
        <member name="M:CryptoExchange.Net.ExtensionMethods.WaitOneAsync(System.Threading.WaitHandle,System.TimeSpan)">
            <summary>
            Wait one async
            </summary>
            <param name="handle"></param>
            <param name="timeout"></param>
            <returns></returns>
        </member>
        <member name="M:CryptoExchange.Net.ExtensionMethods.ToJToken(System.String,CryptoExchange.Net.Logging.Log)">
            <summary>
            String to JToken
            </summary>
            <param name="stringData"></param>
            <param name="log"></param>
            <returns></returns>
        </member>
        <member name="M:CryptoExchange.Net.ExtensionMethods.ValidateIntValues(System.Int32,System.String,System.Int32[])">
            <summary>
            Validates an int is one of the allowed values
            </summary>
            <param name="value">Value of the int</param>
            <param name="argumentName">Name of the parameter</param>
            <param name="allowedValues">Allowed values</param>
        </member>
        <member name="M:CryptoExchange.Net.ExtensionMethods.ValidateIntBetween(System.Int32,System.String,System.Int32,System.Int32)">
            <summary>
            Validates an int is between two values
            </summary>
            <param name="value">The value of the int</param>
            <param name="argumentName">Name of the parameter</param>
            <param name="minValue">Min value</param>
            <param name="maxValue">Max value</param>
        </member>
        <member name="M:CryptoExchange.Net.ExtensionMethods.ValidateNotNull(System.String,System.String)">
            <summary>
            Validates a string is not null or empty
            </summary>
            <param name="value">The value of the string</param>
            <param name="argumentName">Name of the parameter</param>
        </member>
        <member name="M:CryptoExchange.Net.ExtensionMethods.ValidateNotNull(System.Object,System.String)">
            <summary>
            Validates an object is not null
            </summary>
            <param name="value">The value of the object</param>
            <param name="argumentName">Name of the parameter</param>
        </member>
        <member name="M:CryptoExchange.Net.ExtensionMethods.ValidateNotNull``1(System.Collections.Generic.IEnumerable{``0},System.String)">
            <summary>
            Validates a list is not null or empty
            </summary>
            <param name="value">The value of the object</param>
            <param name="argumentName">Name of the parameter</param>
        </member>
        <member name="T:CryptoExchange.Net.Interfaces.IRateLimiter">
            <summary>
            Rate limiter interface
            </summary>
        </member>
        <member name="M:CryptoExchange.Net.Interfaces.IRateLimiter.LimitRequest(CryptoExchange.Net.RestClient,System.String,CryptoExchange.Net.Objects.RateLimitingBehaviour)">
            <summary>
            Limit the request if needed
            </summary>
            <param name="client"></param>
            <param name="url"></param>
            <param name="limitBehaviour"></param>
            <returns></returns>
        </member>
        <member name="T:CryptoExchange.Net.Interfaces.IRequest">
            <summary>
            Request interface
            </summary>
        </member>
        <member name="P:CryptoExchange.Net.Interfaces.IRequest.Accept">
            <summary>
            Accept header
            </summary>
        </member>
        <member name="P:CryptoExchange.Net.Interfaces.IRequest.Content">
            <summary>
            Content
            </summary>
        </member>
        <member name="P:CryptoExchange.Net.Interfaces.IRequest.Method">
            <summary>
            Method
            </summary>
        </member>
        <member name="P:CryptoExchange.Net.Interfaces.IRequest.Uri">
            <summary>
            Uri
            </summary>
        </member>
        <member name="P:CryptoExchange.Net.Interfaces.IRequest.RequestId">
            <summary>
            internal request id for tracing
            </summary>
        </member>
        <member name="M:CryptoExchange.Net.Interfaces.IRequest.SetContent(System.Byte[])">
            <summary>
            Set byte content
            </summary>
            <param name="data"></param>
        </member>
        <member name="M:CryptoExchange.Net.Interfaces.IRequest.SetContent(System.String,System.String)">
            <summary>
            Set string content
            </summary>
            <param name="data"></param>
            <param name="contentType"></param>
        </member>
        <member name="M:CryptoExchange.Net.Interfaces.IRequest.AddHeader(System.String,System.String)">
            <summary>
            Add a header to the request
            </summary>
            <param name="key"></param>
            <param name="value"></param>
        </member>
        <member name="M:CryptoExchange.Net.Interfaces.IRequest.GetResponse(System.Threading.CancellationToken)">
            <summary>
            Get the response
            </summary>
            <param name="cancellationToken"></param>
            <returns></returns>
        </member>
        <member name="T:CryptoExchange.Net.Interfaces.IRequestFactory">
            <summary>
            Request factory interface
            </summary>
        </member>
        <member name="M:CryptoExchange.Net.Interfaces.IRequestFactory.Create(System.Net.Http.HttpMethod,System.String)">
            <summary>
            Create a request for an uri
            </summary>
            <param name="method"></param>
            <param name="uri"></param>
            <returns></returns>
        </member>
        <member name="M:CryptoExchange.Net.Interfaces.IRequestFactory.Configure(System.TimeSpan,CryptoExchange.Net.Objects.ApiProxy,System.Boolean)">
            <summary>
            Configure the requests created by this factory
            </summary>
            <param name="requestTimeout">Request timeout to use</param>
            <param name="proxy">Proxy settings to use</param>
            <param name="isTracingEnabled">Should generate unique id for requests</param>
        </member>
        <member name="T:CryptoExchange.Net.Interfaces.IResponse">
            <summary>
            Response object interface
            </summary>
        </member>
        <member name="P:CryptoExchange.Net.Interfaces.IResponse.StatusCode">
            <summary>
            The response status code
            </summary>
        </member>
        <member name="P:CryptoExchange.Net.Interfaces.IResponse.IsSuccessStatusCode">
            <summary>
            Whether the status code indicates a success status
            </summary>
        </member>
        <member name="P:CryptoExchange.Net.Interfaces.IResponse.ResponseHeaders">
            <summary>
            The response headers
            </summary>
        </member>
        <member name="M:CryptoExchange.Net.Interfaces.IResponse.GetResponseStream">
            <summary>
            Get the response stream
            </summary>
            <returns></returns>
        </member>
        <member name="M:CryptoExchange.Net.Interfaces.IResponse.Close">
            <summary>
            Close the response
            </summary>
        </member>
        <member name="T:CryptoExchange.Net.Interfaces.IRestClient">
            <summary>
            Base class for rest API implementations
            </summary>
        </member>
        <member name="P:CryptoExchange.Net.Interfaces.IRestClient.RequestFactory">
            <summary>
            The factory for creating requests. Used for unit testing
            </summary>
        </member>
        <member name="P:CryptoExchange.Net.Interfaces.IRestClient.RateLimitBehaviour">
            <summary>
            What should happen when hitting a rate limit
            </summary>
        </member>
        <member name="P:CryptoExchange.Net.Interfaces.IRestClient.RateLimiters">
            <summary>
            List of active rate limiters
            </summary>
        </member>
        <member name="P:CryptoExchange.Net.Interfaces.IRestClient.TotalRequestsMade">
            <summary>
            The total amount of requests made
            </summary>
        </member>
        <member name="P:CryptoExchange.Net.Interfaces.IRestClient.BaseAddress">
            <summary>
            The base address of the API
            </summary>
        </member>
        <member name="M:CryptoExchange.Net.Interfaces.IRestClient.AddRateLimiter(CryptoExchange.Net.Interfaces.IRateLimiter)">
            <summary>
            Adds a rate limiter to the client. There are 2 choices, the <see cref="T:CryptoExchange.Net.RateLimiter.RateLimiterTotal"/> and the <see cref="T:CryptoExchange.Net.RateLimiter.RateLimiterPerEndpoint"/>.
            </summary>
            <param name="limiter">The limiter to add</param>
        </member>
        <member name="M:CryptoExchange.Net.Interfaces.IRestClient.RemoveRateLimiters">
            <summary>
            Removes all rate limiters from this client
            </summary>
        </member>
        <member name="M:CryptoExchange.Net.Interfaces.IRestClient.Ping(System.Threading.CancellationToken)">
            <summary>
            Ping to see if the server is reachable
            </summary>
            <returns>The roundtrip time of the ping request</returns>
        </member>
        <member name="M:CryptoExchange.Net.Interfaces.IRestClient.PingAsync(System.Threading.CancellationToken)">
            <summary>
            Ping to see if the server is reachable
            </summary>
            <returns>The roundtrip time of the ping request</returns>
        </member>
        <member name="T:CryptoExchange.Net.Interfaces.ISocketClient">
            <summary>
            Base class for socket API implementations
            </summary>
        </member>
        <member name="P:CryptoExchange.Net.Interfaces.ISocketClient.SocketFactory">
            <summary>
            The factory for creating sockets. Used for unit testing
            </summary>
        </member>
        <member name="P:CryptoExchange.Net.Interfaces.ISocketClient.ReconnectInterval">
            <summary>
            The time in between reconnect attempts
            </summary>
        </member>
        <member name="P:CryptoExchange.Net.Interfaces.ISocketClient.AutoReconnect">
            <summary>
            Whether the client should try to auto reconnect when losing connection
            </summary>
        </member>
        <member name="P:CryptoExchange.Net.Interfaces.ISocketClient.BaseAddress">
            <summary>
            The base address of the API
            </summary>
        </member>
        <member name="P:CryptoExchange.Net.Interfaces.ISocketClient.ResponseTimeout">
            <inheritdoc cref="P:CryptoExchange.Net.Objects.SocketClientOptions.SocketResponseTimeout"/>
        </member>
        <member name="P:CryptoExchange.Net.Interfaces.ISocketClient.SocketNoDataTimeout">
            <inheritdoc cref="P:CryptoExchange.Net.Objects.SocketClientOptions.SocketNoDataTimeout"/>
        </member>
        <member name="P:CryptoExchange.Net.Interfaces.ISocketClient.MaxSocketConnections">
            <summary>
            The max amount of concurrent socket connections
            </summary>
        </member>
        <member name="P:CryptoExchange.Net.Interfaces.ISocketClient.SocketCombineTarget">
            <inheritdoc cref="P:CryptoExchange.Net.Objects.SocketClientOptions.SocketSubscriptionsCombineTarget"/>
        </member>
        <member name="M:CryptoExchange.Net.Interfaces.ISocketClient.Unsubscribe(CryptoExchange.Net.Sockets.UpdateSubscription)">
            <summary>
            Unsubscribe from a stream
            </summary>
            <param name="subscription">The subscription to unsubscribe</param>
            <returns></returns>
        </member>
        <member name="M:CryptoExchange.Net.Interfaces.ISocketClient.UnsubscribeAll">
            <summary>
            Unsubscribe all subscriptions
            </summary>
            <returns></returns>
        </member>
        <member name="T:CryptoExchange.Net.Interfaces.ISymbolOrderBook">
            <summary>
            Interface for order book
            </summary>
        </member>
        <member name="P:CryptoExchange.Net.Interfaces.ISymbolOrderBook.Status">
            <summary>
            The status of the order book. Order book is up to date when the status is `Synced`
            </summary>
        </member>
        <member name="P:CryptoExchange.Net.Interfaces.ISymbolOrderBook.LastSequenceNumber">
            <summary>
            Last update identifier
            </summary>
        </member>
        <member name="P:CryptoExchange.Net.Interfaces.ISymbolOrderBook.Symbol">
            <summary>
            The symbol of the order book
            </summary>
        </member>
        <member name="E:CryptoExchange.Net.Interfaces.ISymbolOrderBook.OnStatusChange">
            <summary>
            Event when the state changes
            </summary>
        </member>
        <member name="E:CryptoExchange.Net.Interfaces.ISymbolOrderBook.OnOrderBookUpdate">
            <summary>
            Event when order book was updated. Be careful! It can generate a lot of events at high-liquidity markets
            </summary>    
        </member>
        <member name="E:CryptoExchange.Net.Interfaces.ISymbolOrderBook.OnBestOffersChanged">
            <summary>
            Event when the BestBid or BestAsk changes ie a Pricing Tick
            </summary>
        </member>
        <member name="P:CryptoExchange.Net.Interfaces.ISymbolOrderBook.LastOrderBookUpdate">
            <summary>
            Timestamp of the last update
            </summary>
        </member>
        <member name="P:CryptoExchange.Net.Interfaces.ISymbolOrderBook.AskCount">
            <summary>
            The number of asks in the book
            </summary>
        </member>
        <member name="P:CryptoExchange.Net.Interfaces.ISymbolOrderBook.BidCount">
            <summary>
            The number of bids in the book
            </summary>
        </member>
        <member name="P:CryptoExchange.Net.Interfaces.ISymbolOrderBook.Asks">
            <summary>
            The list of asks
            </summary>
        </member>
        <member name="P:CryptoExchange.Net.Interfaces.ISymbolOrderBook.Bids">
            <summary>
            The list of bids
            </summary>
        </member>
        <member name="P:CryptoExchange.Net.Interfaces.ISymbolOrderBook.BestBid">
            <summary>
            The best bid currently in the order book
            </summary>
        </member>
        <member name="P:CryptoExchange.Net.Interfaces.ISymbolOrderBook.BestAsk">
            <summary>
            The best ask currently in the order book
            </summary>
        </member>
        <member name="P:CryptoExchange.Net.Interfaces.ISymbolOrderBook.BestOffers">
            <summary>
            BestBid/BesAsk returned as a pair
            </summary>
        </member>
        <member name="M:CryptoExchange.Net.Interfaces.ISymbolOrderBook.Start">
            <summary>
            Start connecting and synchronizing the order book
            </summary>
            <returns></returns>
        </member>
        <member name="M:CryptoExchange.Net.Interfaces.ISymbolOrderBook.StartAsync">
            <summary>
            Start connecting and synchronizing the order book
            </summary>
            <returns></returns>
        </member>
        <member name="M:CryptoExchange.Net.Interfaces.ISymbolOrderBook.Stop">
            <summary>
            Stop syncing the order book
            </summary>
            <returns></returns>
        </member>
        <member name="M:CryptoExchange.Net.Interfaces.ISymbolOrderBook.StopAsync">
            <summary>
            Stop syncing the order book
            </summary>
            <returns></returns>
        </member>
        <member name="T:CryptoExchange.Net.Interfaces.ISymbolOrderBookEntry">
            <summary>
            Interface for order book entries
            </summary>
        </member>
        <member name="P:CryptoExchange.Net.Interfaces.ISymbolOrderBookEntry.Quantity">
            <summary>
            The quantity of the entry
            </summary>
        </member>
        <member name="P:CryptoExchange.Net.Interfaces.ISymbolOrderBookEntry.Price">
            <summary>
            The price of the entry
            </summary>
        </member>
        <member name="T:CryptoExchange.Net.Interfaces.ISymbolOrderSequencedBookEntry">
            <summary>
            Interface for order book entries
            </summary>
        </member>
        <member name="P:CryptoExchange.Net.Interfaces.ISymbolOrderSequencedBookEntry.Sequence">
            <summary>
            Sequence of the update
            </summary>
        </member>
        <member name="T:CryptoExchange.Net.Interfaces.IWebsocket">
            <summary>
            Interface for websocket interaction
            </summary>
        </member>
        <member name="E:CryptoExchange.Net.Interfaces.IWebsocket.OnClose">
            <summary>
            Websocket closed
            </summary>
        </member>
        <member name="E:CryptoExchange.Net.Interfaces.IWebsocket.OnMessage">
            <summary>
            Websocket message received
            </summary>
        </member>
        <member name="E:CryptoExchange.Net.Interfaces.IWebsocket.OnError">
            <summary>
            Websocket error
            </summary>
        </member>
        <member name="E:CryptoExchange.Net.Interfaces.IWebsocket.OnOpen">
            <summary>
            Websocket opened
            </summary>
        </member>
        <member name="P:CryptoExchange.Net.Interfaces.IWebsocket.Id">
            <summary>
            Id
            </summary>
        </member>
        <member name="P:CryptoExchange.Net.Interfaces.IWebsocket.Origin">
            <summary>
            Origin
            </summary>
        </member>
        <member name="P:CryptoExchange.Net.Interfaces.IWebsocket.Reconnecting">
            <summary>
            Reconnecting
            </summary>
        </member>
        <member name="P:CryptoExchange.Net.Interfaces.IWebsocket.DataInterpreterBytes">
            <summary>
            Handler for byte data
            </summary>
        </member>
        <member name="P:CryptoExchange.Net.Interfaces.IWebsocket.DataInterpreterString">
            <summary>
            Handler for string data
            </summary>
        </member>
        <member name="P:CryptoExchange.Net.Interfaces.IWebsocket.Url">
            <summary>
            Socket url
            </summary>
        </member>
        <member name="P:CryptoExchange.Net.Interfaces.IWebsocket.SocketState">
            <summary>
            State
            </summary>
        </member>
        <member name="P:CryptoExchange.Net.Interfaces.IWebsocket.IsClosed">
            <summary>
            Is closed
            </summary>
        </member>
        <member name="P:CryptoExchange.Net.Interfaces.IWebsocket.IsOpen">
            <summary>
            Is open
            </summary>
        </member>
        <member name="P:CryptoExchange.Net.Interfaces.IWebsocket.SSLProtocols">
            <summary>
            Supported ssl protocols
            </summary>
        </member>
        <member name="P:CryptoExchange.Net.Interfaces.IWebsocket.Timeout">
            <summary>
            Timeout
            </summary>
        </member>
        <member name="M:CryptoExchange.Net.Interfaces.IWebsocket.Connect">
            <summary>
            Connect the socket
            </summary>
            <returns></returns>
        </member>
        <member name="M:CryptoExchange.Net.Interfaces.IWebsocket.Send(System.String)">
            <summary>
            Send data
            </summary>
            <param name="data"></param>
        </member>
        <member name="M:CryptoExchange.Net.Interfaces.IWebsocket.Reset">
            <summary>
            Reset socket
            </summary>
        </member>
        <member name="M:CryptoExchange.Net.Interfaces.IWebsocket.Close">
            <summary>
            Close the connecting
            </summary>
            <returns></returns>
        </member>
        <member name="M:CryptoExchange.Net.Interfaces.IWebsocket.SetProxy(System.String,System.Int32)">
            <summary>
            Set proxy
            </summary>
            <param name="host"></param>
            <param name="port"></param>
        </member>
        <member name="T:CryptoExchange.Net.Interfaces.IWebsocketFactory">
            <summary>
            Websocket factory interface
            </summary>
        </member>
        <member name="M:CryptoExchange.Net.Interfaces.IWebsocketFactory.CreateWebsocket(CryptoExchange.Net.Logging.Log,System.String)">
            <summary>
            Create a websocket for an url
            </summary>
            <param name="log"></param>
            <param name="url"></param>
            <returns></returns>
        </member>
        <member name="M:CryptoExchange.Net.Interfaces.IWebsocketFactory.CreateWebsocket(CryptoExchange.Net.Logging.Log,System.String,System.Collections.Generic.IDictionary{System.String,System.String},System.Collections.Generic.IDictionary{System.String,System.String})">
            <summary>
            Create a websocket for an url
            </summary>
            <param name="log"></param>
            <param name="url"></param>
            <param name="cookies"></param>
            <param name="headers"></param>
            <returns></returns>
        </member>
        <member name="T:CryptoExchange.Net.Logging.DebugTextWriter">
            <summary>
            Default log writer, writes to debug
            </summary>
        </member>
        <member name="P:CryptoExchange.Net.Logging.DebugTextWriter.Encoding">
            <inheritdoc />
        </member>
        <member name="M:CryptoExchange.Net.Logging.DebugTextWriter.WriteLine(System.String)">
            <inheritdoc />
        </member>
        <member name="T:CryptoExchange.Net.Logging.Log">
            <summary>
            Log implementation
            </summary>
        </member>
        <member name="P:CryptoExchange.Net.Logging.Log.Level">
            <summary>
            The verbosity of the logging
            </summary>
        </member>
        <member name="M:CryptoExchange.Net.Logging.Log.#ctor">
            <summary>
            ctor
            </summary>
        </member>
        <member name="M:CryptoExchange.Net.Logging.Log.UpdateWriters(System.Collections.Generic.List{System.IO.TextWriter})">
            <summary>
            Set the writers
            </summary>
            <param name="textWriters"></param>
        </member>
        <member name="M:CryptoExchange.Net.Logging.Log.Write(CryptoExchange.Net.Logging.LogVerbosity,System.String)">
            <summary>
            Write a log entry
            </summary>
            <param name="logType"></param>
            <param name="message"></param>
        </member>
        <member name="T:CryptoExchange.Net.Logging.LogVerbosity">
            <summary>
            The log verbosity
            </summary>
        </member>
        <member name="F:CryptoExchange.Net.Logging.LogVerbosity.Debug">
            <summary>
            Debug logging
            </summary>
        </member>
        <member name="F:CryptoExchange.Net.Logging.LogVerbosity.Info">
            <summary>
            Info logging
            </summary>
        </member>
        <member name="F:CryptoExchange.Net.Logging.LogVerbosity.Warning">
            <summary>
            Warning logging
            </summary>
        </member>
        <member name="F:CryptoExchange.Net.Logging.LogVerbosity.Error">
            <summary>
            Error logging
            </summary>
        </member>
        <member name="F:CryptoExchange.Net.Logging.LogVerbosity.None">
            <summary>
            None, used for disabling logging
            </summary>
        </member>
        <member name="T:CryptoExchange.Net.Logging.ThreadSafeFileWriter">
            <summary>
            File writer
            </summary>
        </member>
        <member name="P:CryptoExchange.Net.Logging.ThreadSafeFileWriter.Encoding">
            <inheritdoc />
        </member>
        <member name="M:CryptoExchange.Net.Logging.ThreadSafeFileWriter.#ctor(System.String)">
            <summary>
            ctor
            </summary>
            <param name="path"></param>
        </member>
        <member name="M:CryptoExchange.Net.Logging.ThreadSafeFileWriter.WriteLine(System.String)">
            <inheritdoc />
        </member>
        <member name="M:CryptoExchange.Net.Logging.ThreadSafeFileWriter.Dispose(System.Boolean)">
            <summary>
            Dispose
            </summary>
            <param name="disposing"></param>
        </member>
        <member name="T:CryptoExchange.Net.Objects.ApiProxy">
            <summary>
            Proxy info
            </summary>
        </member>
        <member name="P:CryptoExchange.Net.Objects.ApiProxy.Host">
            <summary>
            The host address of the proxy
            </summary>
        </member>
        <member name="P:CryptoExchange.Net.Objects.ApiProxy.Port">
            <summary>
            The port of the proxy
            </summary>
        </member>
        <member name="P:CryptoExchange.Net.Objects.ApiProxy.Login">
            <summary>
            The login of the proxy
            </summary>
        </member>
        <member name="P:CryptoExchange.Net.Objects.ApiProxy.Password">
            <summary>
            The password of the proxy
            </summary>
        </member>
        <member name="M:CryptoExchange.Net.Objects.ApiProxy.#ctor(System.String,System.Int32)">
            <summary>
            Create new settings for a proxy
            </summary>
            <param name="host">The proxy hostname/ip</param>
            <param name="port">The proxy port</param>
        </member>
        <member name="M:CryptoExchange.Net.Objects.ApiProxy.#ctor(System.String,System.Int32,System.String,System.String)">
            <summary>
            Create new settings for a proxy
            </summary>
            <param name="host">The proxy hostname/ip</param>
            <param name="port">The proxy port</param>
            <param name="login">The proxy login</param>
            <param name="password">The proxy password</param>
        </member>
        <member name="M:CryptoExchange.Net.Objects.ApiProxy.#ctor(System.String,System.Int32,System.String,System.Security.SecureString)">
            <summary>
            Create new settings for a proxy
            </summary>
            <param name="host">The proxy hostname/ip</param>
            <param name="port">The proxy port</param>
            <param name="login">The proxy login</param>
            <param name="password">The proxy password</param>
        </member>
        <member name="T:CryptoExchange.Net.Objects.ByteOrderComparer">
            <summary>
            Comparer for byte order
            </summary>
        </member>
        <member name="M:CryptoExchange.Net.Objects.ByteOrderComparer.Compare(System.Byte[],System.Byte[])">
            <summary>
            Compare function
            </summary>
            <param name="x"></param>
            <param name="y"></param>
            <returns></returns>
        </member>
        <member name="T:CryptoExchange.Net.Objects.CallResult`1">
            <summary>
            The result of an operation
            </summary>
            <typeparam name="T"></typeparam>
        </member>
        <member name="P:CryptoExchange.Net.Objects.CallResult`1.Data">
            <summary>
            The data returned by the call
            </summary>
        </member>
        <member name="P:CryptoExchange.Net.Objects.CallResult`1.Error">
            <summary>
            An error if the call didn't succeed
            </summary>
        </member>
        <member name="P:CryptoExchange.Net.Objects.CallResult`1.Success">
            <summary>
            Whether the call was successful
            </summary>
        </member>
        <member name="M:CryptoExchange.Net.Objects.CallResult`1.#ctor(`0,CryptoExchange.Net.Objects.Error)">
            <summary>
            ctor
            </summary>
            <param name="data"></param>
            <param name="error"></param>
        </member>
        <member name="M:CryptoExchange.Net.Objects.CallResult`1.op_Implicit(CryptoExchange.Net.Objects.CallResult{`0})~System.Boolean">
            <summary>
            Overwrite bool check so we can use if(callResult) instead of if(callResult.Success)
            </summary>
            <param name="obj"></param>
        </member>
        <member name="T:CryptoExchange.Net.Objects.WebCallResult`1">
            <summary>
            The result of a request
            </summary>
            <typeparam name="T"></typeparam>
        </member>
        <member name="P:CryptoExchange.Net.Objects.WebCallResult`1.ResponseStatusCode">
            <summary>
            The status code of the response. Note that a OK status does not always indicate success, check the Success parameter for this.
            </summary>
        </member>
        <member name="P:CryptoExchange.Net.Objects.WebCallResult`1.ResponseHeaders">
            <summary>
            The response headers
            </summary>
        </member>
        <member name="M:CryptoExchange.Net.Objects.WebCallResult`1.#ctor(System.Nullable{System.Net.HttpStatusCode},System.Collections.Generic.IEnumerable{System.Collections.Generic.KeyValuePair{System.String,System.Collections.Generic.IEnumerable{System.String}}},`0,CryptoExchange.Net.Objects.Error)">
            <summary>
            ctor
            </summary>
            <param name="code"></param>
            <param name="responseHeaders"></param>
            <param name="data"></param>
            <param name="error"></param>
        </member>
        <member name="M:CryptoExchange.Net.Objects.WebCallResult`1.CreateErrorResult(CryptoExchange.Net.Objects.Error)">
            <summary>
            Create an error result
            </summary>
            <param name="error"></param>
            <returns></returns>
        </member>
        <member name="M:CryptoExchange.Net.Objects.WebCallResult`1.CreateErrorResult(System.Nullable{System.Net.HttpStatusCode},System.Collections.Generic.IEnumerable{System.Collections.Generic.KeyValuePair{System.String,System.Collections.Generic.IEnumerable{System.String}}},CryptoExchange.Net.Objects.Error)">
            <summary>
            Create an error result
            </summary>
            <param name="code"></param>
            <param name="responseHeaders"></param>
            <param name="error"></param>
            <returns></returns>
        </member>
        <member name="T:CryptoExchange.Net.Objects.Constants">
            <summary>
            Constants
            </summary>
        </member>
        <member name="F:CryptoExchange.Net.Objects.Constants.JsonContentHeader">
            <summary>
            Json content type header
            </summary>
        </member>
        <member name="F:CryptoExchange.Net.Objects.Constants.FormContentHeader">
            <summary>
            Form content type header
            </summary>
        </member>
        <member name="T:CryptoExchange.Net.Objects.RateLimitingBehaviour">
            <summary>
            What to do when a request would exceed the rate limit
            </summary>
        </member>
        <member name="F:CryptoExchange.Net.Objects.RateLimitingBehaviour.Fail">
            <summary>
            Fail the request
            </summary>
        </member>
        <member name="F:CryptoExchange.Net.Objects.RateLimitingBehaviour.Wait">
            <summary>
            Wait till the request can be send
            </summary>
        </member>
        <member name="T:CryptoExchange.Net.Objects.PostParameters">
            <summary>
            Where the post parameters should be added
            </summary>
        </member>
        <member name="F:CryptoExchange.Net.Objects.PostParameters.InBody">
            <summary>
            Post parameters in body
            </summary>
        </member>
        <member name="F:CryptoExchange.Net.Objects.PostParameters.InUri">
            <summary>
            Post parameters in url
            </summary>
        </member>
        <member name="T:CryptoExchange.Net.Objects.RequestBodyFormat">
            <summary>
            The format of the request body
            </summary>
        </member>
        <member name="F:CryptoExchange.Net.Objects.RequestBodyFormat.FormData">
            <summary>
            Form data
            </summary>
        </member>
        <member name="F:CryptoExchange.Net.Objects.RequestBodyFormat.Json">
            <summary>
            Json
            </summary>
        </member>
        <member name="T:CryptoExchange.Net.Objects.OrderBookStatus">
            <summary>
            Status of the order book
            </summary>
        </member>
        <member name="F:CryptoExchange.Net.Objects.OrderBookStatus.Disconnected">
            <summary>
            Not connected
            </summary>
        </member>
        <member name="F:CryptoExchange.Net.Objects.OrderBookStatus.Connecting">
            <summary>
            Connecting
            </summary>
        </member>
        <member name="F:CryptoExchange.Net.Objects.OrderBookStatus.Reconnecting">
            <summary>
            Reconnecting
            </summary>
        </member>
        <member name="F:CryptoExchange.Net.Objects.OrderBookStatus.Syncing">
            <summary>
            Syncing data
            </summary>
        </member>
        <member name="F:CryptoExchange.Net.Objects.OrderBookStatus.Synced">
            <summary>
            Data synced, order book is up to date
            </summary>
        </member>
        <member name="T:CryptoExchange.Net.Objects.OrderBookEntryType">
            <summary>
            Order book entry type
            </summary>
        </member>
        <member name="F:CryptoExchange.Net.Objects.OrderBookEntryType.Ask">
            <summary>
            Ask
            </summary>
        </member>
        <member name="F:CryptoExchange.Net.Objects.OrderBookEntryType.Bid">
            <summary>
            Bid
            </summary>
        </member>
        <member name="T:CryptoExchange.Net.Objects.ArrayParametersSerialization">
            <summary>
            Define how array parameters should be send
            </summary>
        </member>
        <member name="F:CryptoExchange.Net.Objects.ArrayParametersSerialization.MultipleValues">
            <summary>
            Send multiple key=value for each entry
            </summary>
        </member>
        <member name="F:CryptoExchange.Net.Objects.ArrayParametersSerialization.Array">
            <summary>
            Create an []=value array
            </summary>
        </member>
        <member name="T:CryptoExchange.Net.Objects.Error">
            <summary>
            Base class for errors
            </summary>
        </member>
        <member name="P:CryptoExchange.Net.Objects.Error.Code">
            <summary>
            The error code
            </summary>
        </member>
        <member name="P:CryptoExchange.Net.Objects.Error.Message">
            <summary>
            The message for the error that occured
            </summary>
        </member>
        <member name="P:CryptoExchange.Net.Objects.Error.Data">
            <summary>
            Optional data for the error
            </summary>
        </member>
        <member name="M:CryptoExchange.Net.Objects.Error.#ctor(System.Int32,System.String,System.Object)">
            <summary>
            ctor
            </summary>
            <param name="code"></param>
            <param name="message"></param>
            <param name="data"></param>
        </member>
        <member name="M:CryptoExchange.Net.Objects.Error.ToString">
            <summary>
            String representation
            </summary>
            <returns></returns>
        </member>
        <member name="T:CryptoExchange.Net.Objects.CantConnectError">
            <summary>
            Cant reach server error
            </summary>
        </member>
        <member name="M:CryptoExchange.Net.Objects.CantConnectError.#ctor">
            <summary>
            ctor
            </summary>
        </member>
        <member name="T:CryptoExchange.Net.Objects.NoApiCredentialsError">
            <summary>
            No api credentials provided while trying to access private endpoint
            </summary>
        </member>
        <member name="M:CryptoExchange.Net.Objects.NoApiCredentialsError.#ctor">
            <summary>
            ctor
            </summary>
        </member>
        <member name="T:CryptoExchange.Net.Objects.ServerError">
            <summary>
            Error returned by the server
            </summary>
        </member>
        <member name="M:CryptoExchange.Net.Objects.ServerError.#ctor(System.String,System.Object)">
            <summary>
            ctor
            </summary>
            <param name="message"></param>
            <param name="data"></param>
        </member>
        <member name="M:CryptoExchange.Net.Objects.ServerError.#ctor(System.Int32,System.String,System.Object)">
            <summary>
            ctor
            </summary>
            <param name="code"></param>
            <param name="message"></param>
            <param name="data"></param>
        </member>
        <member name="T:CryptoExchange.Net.Objects.WebError">
            <summary>
            Web error returned by the server
            </summary>
        </member>
        <member name="M:CryptoExchange.Net.Objects.WebError.#ctor(System.Object)">
            <summary>
            ctor
            </summary>
            <param name="data"></param>
        </member>
        <member name="T:CryptoExchange.Net.Objects.DeserializeError">
            <summary>
            Error while deserializing data
            </summary>
        </member>
        <member name="M:CryptoExchange.Net.Objects.DeserializeError.#ctor(System.Object)">
            <summary>
            ctor
            </summary>
            <param name="data">Deserializing data</param>
        </member>
        <member name="T:CryptoExchange.Net.Objects.UnknownError">
            <summary>
            Unknown error
            </summary>
        </member>
        <member name="M:CryptoExchange.Net.Objects.UnknownError.#ctor(System.Object)">
            <summary>
            ctor
            </summary>
            <param name="data">Error data</param>
        </member>
        <member name="T:CryptoExchange.Net.Objects.ArgumentError">
            <summary>
            An invalid parameter has been provided
            </summary>
        </member>
        <member name="M:CryptoExchange.Net.Objects.ArgumentError.#ctor(System.String)">
            <summary>
            ctor
            </summary>
            <param name="message"></param>
        </member>
        <member name="T:CryptoExchange.Net.Objects.RateLimitError">
            <summary>
            Rate limit exceeded
            </summary>
        </member>
        <member name="M:CryptoExchange.Net.Objects.RateLimitError.#ctor(System.String)">
            <summary>
            ctor
            </summary>
            <param name="message"></param>
        </member>
        <member name="T:CryptoExchange.Net.Objects.CancellationRequestedError">
            <summary>
            Cancellation requested
            </summary>
        </member>
        <member name="M:CryptoExchange.Net.Objects.CancellationRequestedError.#ctor">
            <summary>
            ctor
            </summary>
        </member>
        <member name="T:CryptoExchange.Net.Objects.BaseOptions">
            <summary>
            Base options
            </summary>
        </member>
        <member name="P:CryptoExchange.Net.Objects.BaseOptions.LogVerbosity">
            <summary>
            The log verbosity
            </summary>
        </member>
        <member name="P:CryptoExchange.Net.Objects.BaseOptions.LogWriters">
            <summary>
            The log writers
            </summary>
        </member>
        <member name="M:CryptoExchange.Net.Objects.BaseOptions.ToString">
            <inheritdoc />
        </member>
        <member name="T:CryptoExchange.Net.Objects.OrderBookOptions">
            <summary>
            Base for order book options
            </summary>
        </member>
        <member name="P:CryptoExchange.Net.Objects.OrderBookOptions.OrderBookName">
            <summary>
            The name of the order book implementation
            </summary>
        </member>
        <member name="P:CryptoExchange.Net.Objects.OrderBookOptions.SequenceNumbersAreConsecutive">
            <summary>
            Whether each update should have a consecutive id number. Used to identify and reconnect when numbers are skipped.
            </summary>
        </member>
        <member name="P:CryptoExchange.Net.Objects.OrderBookOptions.StrictLevels">
            <summary>
            Whether or not a level should be removed from the book when it's pushed out of scope of the limit. For example with a book of limit 10,
            when a new bid is added which makes the total amount of bids 11, should the last bid entry be removed
            </summary>
        </member>
        <member name="M:CryptoExchange.Net.Objects.OrderBookOptions.#ctor(System.String,System.Boolean,System.Boolean)">
            <summary>
            </summary>
            <param name="name">The name of the order book implementation</param>
            <param name="sequencesAreConsecutive">Whether each update should have a consecutive id number. Used to identify and reconnect when numbers are skipped.</param>
            <param name="strictLevels">Whether or not a level should be removed from the book when it's pushed out of scope of the limit. For example with a book of limit 10,
            when a new bid is added which makes the total amount of bids 11, should the last bid entry be removed</param>
        </member>
        <member name="M:CryptoExchange.Net.Objects.OrderBookOptions.ToString">
            <inheritdoc />
        </member>
        <member name="T:CryptoExchange.Net.Objects.ClientOptions">
            <summary>
            Base client options
            </summary>
        </member>
        <member name="P:CryptoExchange.Net.Objects.ClientOptions.BaseAddress">
            <summary>
            The base address of the client
            </summary>
        </member>
        <member name="P:CryptoExchange.Net.Objects.ClientOptions.ApiCredentials">
            <summary>
            The api credentials
            </summary>        
        </member>
        <member name="P:CryptoExchange.Net.Objects.ClientOptions.Proxy">
            <summary>
            Proxy to use
            </summary>
        </member>
        <member name="M:CryptoExchange.Net.Objects.ClientOptions.#ctor(System.String)">
            <summary>
            ctor
            </summary>
            <param name="baseAddress"></param>
        </member>
        <member name="M:CryptoExchange.Net.Objects.ClientOptions.ToString">
            <inheritdoc />
        </member>
        <member name="T:CryptoExchange.Net.Objects.RestClientOptions">
            <summary>
            Base for rest client options
            </summary>
        </member>
        <member name="P:CryptoExchange.Net.Objects.RestClientOptions.RateLimiters">
            <summary>
            List of rate limiters to use
            </summary>
        </member>
        <member name="P:CryptoExchange.Net.Objects.RestClientOptions.RateLimitingBehaviour">
            <summary>
            What to do when a call would exceed the rate limit
            </summary>
        </member>
        <member name="P:CryptoExchange.Net.Objects.RestClientOptions.RequestTimeout">
            <summary>
            The time the server has to respond to a request before timing out
            </summary>
        </member>
        <member name="M:CryptoExchange.Net.Objects.RestClientOptions.#ctor(System.String)">
            <summary>
            ctor
            </summary>
            <param name="baseAddress"></param>
        </member>
        <member name="M:CryptoExchange.Net.Objects.RestClientOptions.Copy``1">
            <summary>
            Create a copy of the options
            </summary>
            <typeparam name="T"></typeparam>
            <returns></returns>
        </member>
        <member name="M:CryptoExchange.Net.Objects.RestClientOptions.ToString">
            <inheritdoc />
        </member>
        <member name="T:CryptoExchange.Net.Objects.SocketClientOptions">
            <summary>
            Base for socket client options
            </summary>
        </member>
        <member name="P:CryptoExchange.Net.Objects.SocketClientOptions.AutoReconnect">
            <summary>
            Whether or not the socket should automatically reconnect when losing connection
            </summary>
        </member>
        <member name="P:CryptoExchange.Net.Objects.SocketClientOptions.ReconnectInterval">
            <summary>
            Time to wait between reconnect attempts
            </summary>
        </member>
        <member name="P:CryptoExchange.Net.Objects.SocketClientOptions.SocketResponseTimeout">
            <summary>
            The time to wait for a socket response
            </summary>
        </member>
        <member name="P:CryptoExchange.Net.Objects.SocketClientOptions.SocketNoDataTimeout">
            <summary>
            The time after which the connection is assumed to be dropped
            </summary>
        </member>
        <member name="P:CryptoExchange.Net.Objects.SocketClientOptions.SocketSubscriptionsCombineTarget">
            <summary>
            The amount of subscriptions that should be made on a single socket connection. Not all exchanges support multiple subscriptions on a single socket.
            Setting this to a higher number increases subscription speed, but having more subscriptions on a single connection will also increase the amount of traffic on that single connection.
            </summary>
        </member>
        <member name="M:CryptoExchange.Net.Objects.SocketClientOptions.#ctor(System.String)">
            <summary>
            ctor
            </summary>
            <param name="baseAddress"></param>
        </member>
        <member name="M:CryptoExchange.Net.Objects.SocketClientOptions.Copy``1">
            <summary>
            Create a copy of the options
            </summary>
            <typeparam name="T"></typeparam>
            <returns></returns>
        </member>
        <member name="M:CryptoExchange.Net.Objects.SocketClientOptions.ToString">
            <inheritdoc />
        </member>
        <member name="T:CryptoExchange.Net.OrderBook.ProcessBufferRangeSequenceEntry">
            <summary>
            Buffer entry with a first and last update id
            </summary>
        </member>
        <member name="P:CryptoExchange.Net.OrderBook.ProcessBufferRangeSequenceEntry.FirstUpdateId">
            <summary>
            First update id
            </summary>
        </member>
        <member name="P:CryptoExchange.Net.OrderBook.ProcessBufferRangeSequenceEntry.LastUpdateId">
            <summary>
            Last update id
            </summary>
        </member>
        <member name="P:CryptoExchange.Net.OrderBook.ProcessBufferRangeSequenceEntry.Asks">
            <summary>
            List of asks
            </summary>
        </member>
        <member name="P:CryptoExchange.Net.OrderBook.ProcessBufferRangeSequenceEntry.Bids">
            <summary>
            List of bids
            </summary>
        </member>
        <member name="T:CryptoExchange.Net.OrderBook.SymbolOrderBook">
            <summary>
            Base for order book implementations
            </summary>
        </member>
        <member name="F:CryptoExchange.Net.OrderBook.SymbolOrderBook.processBuffer">
            <summary>
            The process buffer, used while syncing
            </summary>
        </member>
        <member name="F:CryptoExchange.Net.OrderBook.SymbolOrderBook.asks">
            <summary>
            The ask list
            </summary>
        </member>
        <member name="F:CryptoExchange.Net.OrderBook.SymbolOrderBook.bids">
            <summary>
            The bid list
            </summary>
        </member>
        <member name="P:CryptoExchange.Net.OrderBook.SymbolOrderBook.Id">
            <summary>
            Order book implementation id
            </summary>
        </member>
        <member name="F:CryptoExchange.Net.OrderBook.SymbolOrderBook.log">
            <summary>
            The log
            </summary>
        </member>
        <member name="F:CryptoExchange.Net.OrderBook.SymbolOrderBook.bookSet">
            <summary>
            If order book is set
            </summary>
        </member>
        <member name="P:CryptoExchange.Net.OrderBook.SymbolOrderBook.Levels">
            <summary>
            The amount of levels for this book
            </summary>
        </member>
        <member name="P:CryptoExchange.Net.OrderBook.SymbolOrderBook.Status">
            <summary>
            The status of the order book. Order book is up to date when the status is `Synced`
            </summary>
        </member>
        <member name="P:CryptoExchange.Net.OrderBook.SymbolOrderBook.LastSequenceNumber">
            <summary>
            Last update identifier
            </summary>
        </member>
        <member name="P:CryptoExchange.Net.OrderBook.SymbolOrderBook.Symbol">
            <summary>
            The symbol of the order book
            </summary>
        </member>
        <member name="E:CryptoExchange.Net.OrderBook.SymbolOrderBook.OnStatusChange">
            <summary>
            Event when the state changes
            </summary>
        </member>
        <member name="E:CryptoExchange.Net.OrderBook.SymbolOrderBook.OnBestOffersChanged">
            <summary>
            Event when the BestBid or BestAsk changes ie a Pricing Tick
            </summary>
        </member>
        <member name="E:CryptoExchange.Net.OrderBook.SymbolOrderBook.OnOrderBookUpdate">
            <summary>
            Event when order book was updated, containing the changed bids and asks. Be careful! It can generate a lot of events at high-liquidity markets 
            </summary>
        </member>
        <member name="P:CryptoExchange.Net.OrderBook.SymbolOrderBook.LastOrderBookUpdate">
            <summary>
            Timestamp of the last update
            </summary>
        </member>
        <member name="P:CryptoExchange.Net.OrderBook.SymbolOrderBook.AskCount">
            <summary>
            The number of asks in the book
            </summary>
        </member>
        <member name="P:CryptoExchange.Net.OrderBook.SymbolOrderBook.BidCount">
            <summary>
            The number of bids in the book
            </summary>
        </member>
        <member name="P:CryptoExchange.Net.OrderBook.SymbolOrderBook.Asks">
            <summary>
            The list of asks
            </summary>
        </member>
        <member name="P:CryptoExchange.Net.OrderBook.SymbolOrderBook.Bids">
            <summary>
            The list of bids
            </summary>
        </member>
        <member name="P:CryptoExchange.Net.OrderBook.SymbolOrderBook.BestBid">
            <summary>
            The best bid currently in the order book
            </summary>
        </member>
        <member name="P:CryptoExchange.Net.OrderBook.SymbolOrderBook.BestAsk">
            <summary>
            The best ask currently in the order book
            </summary>
        </member>
        <member name="P:CryptoExchange.Net.OrderBook.SymbolOrderBook.BestOffers">
            <summary>
            BestBid/BesAsk returned as a pair
            </summary>
        </member>
        <member name="M:CryptoExchange.Net.OrderBook.SymbolOrderBook.#ctor(System.String,CryptoExchange.Net.Objects.OrderBookOptions)">
            <summary>
            ctor
            </summary>
            <param name="symbol"></param>
            <param name="options"></param>
        </member>
        <member name="M:CryptoExchange.Net.OrderBook.SymbolOrderBook.Start">
            <summary>
            Start connecting and synchronizing the order book
            </summary>
            <returns></returns>
        </member>
        <member name="M:CryptoExchange.Net.OrderBook.SymbolOrderBook.StartAsync">
            <summary>
            Start connecting and synchronizing the order book
            </summary>
            <returns></returns>
        </member>
        <member name="M:CryptoExchange.Net.OrderBook.SymbolOrderBook.Stop">
            <summary>
            Stop syncing the order book
            </summary>
            <returns></returns>
        </member>
        <member name="M:CryptoExchange.Net.OrderBook.SymbolOrderBook.StopAsync">
            <summary>
            Stop syncing the order book
            </summary>
            <returns></returns>
        </member>
        <member name="M:CryptoExchange.Net.OrderBook.SymbolOrderBook.DoStart">
            <summary>
            Start the order book
            </summary>
            <returns></returns>
        </member>
        <member name="M:CryptoExchange.Net.OrderBook.SymbolOrderBook.DoReset">
            <summary>
            Reset the order book
            </summary>
        </member>
        <member name="M:CryptoExchange.Net.OrderBook.SymbolOrderBook.DoResync">
            <summary>
            Resync the order book
            </summary>
            <returns></returns>
        </member>
        <member name="M:CryptoExchange.Net.OrderBook.SymbolOrderBook.DoChecksum(System.Int32)">
            <summary>
            Validate a checksum with the current order book
            </summary>
            <param name="checksum"></param>
            <returns></returns>
        </member>
        <member name="M:CryptoExchange.Net.OrderBook.SymbolOrderBook.SetInitialOrderBook(System.Int64,System.Collections.Generic.IEnumerable{CryptoExchange.Net.Interfaces.ISymbolOrderBookEntry},System.Collections.Generic.IEnumerable{CryptoExchange.Net.Interfaces.ISymbolOrderBookEntry})">
            <summary>
            Set the initial data for the order book
            </summary>
            <param name="orderBookSequenceNumber">The last update sequence number</param>
            <param name="askList">List of asks</param>
            <param name="bidList">List of bids</param>
        </member>
        <member name="M:CryptoExchange.Net.OrderBook.SymbolOrderBook.UpdateOrderBook(System.Int64,System.Collections.Generic.IEnumerable{CryptoExchange.Net.Interfaces.ISymbolOrderBookEntry},System.Collections.Generic.IEnumerable{CryptoExchange.Net.Interfaces.ISymbolOrderBookEntry})">
            <summary>
            Update the order book using a single id for an update
            </summary>
            <param name="rangeUpdateId"></param>
            <param name="bids"></param>
            <param name="asks"></param>
        </member>
        <member name="M:CryptoExchange.Net.OrderBook.SymbolOrderBook.AddChecksum(System.Int32)">
            <summary>
            Add a checksum to the process queue
            </summary>
            <param name="checksum"></param>
        </member>
        <member name="M:CryptoExchange.Net.OrderBook.SymbolOrderBook.UpdateOrderBook(System.Int64,System.Int64,System.Collections.Generic.IEnumerable{CryptoExchange.Net.Interfaces.ISymbolOrderBookEntry},System.Collections.Generic.IEnumerable{CryptoExchange.Net.Interfaces.ISymbolOrderBookEntry})">
            <summary>
            Update the order book using a first/last update id
            </summary>
            <param name="firstUpdateId"></param>
            <param name="lastUpdateId"></param>
            <param name="bids"></param>
            <param name="asks"></param>
        </member>
        <member name="M:CryptoExchange.Net.OrderBook.SymbolOrderBook.UpdateOrderBook(System.Collections.Generic.IEnumerable{CryptoExchange.Net.Interfaces.ISymbolOrderSequencedBookEntry},System.Collections.Generic.IEnumerable{CryptoExchange.Net.Interfaces.ISymbolOrderSequencedBookEntry})">
            <summary>
            Update the order book using sequenced entries
            </summary>
            <param name="bids">List of bids</param>
            <param name="asks">List of asks</param>
        </member>
        <member name="M:CryptoExchange.Net.OrderBook.SymbolOrderBook.CheckProcessBuffer">
            <summary>
            Check and empty the process buffer; see what entries to update the book with
            </summary>
        </member>
        <member name="M:CryptoExchange.Net.OrderBook.SymbolOrderBook.ProcessUpdate(System.Int64,CryptoExchange.Net.Objects.OrderBookEntryType,CryptoExchange.Net.Interfaces.ISymbolOrderBookEntry)">
            <summary>
            Update order book with an entry
            </summary>
            <param name="sequence">Sequence number of the update</param>
            <param name="type">Type of entry</param>
            <param name="entry">The entry</param>
        </member>
        <member name="M:CryptoExchange.Net.OrderBook.SymbolOrderBook.WaitForSetOrderBook(System.Int32)">
            <summary>
            Wait until the order book has been set
            </summary>
            <param name="timeout">Max wait time</param>
            <returns></returns>
        </member>
        <member name="M:CryptoExchange.Net.OrderBook.SymbolOrderBook.Dispose">
            <summary>
            Dispose the order book
            </summary>
        </member>
        <member name="M:CryptoExchange.Net.OrderBook.SymbolOrderBook.ToString">
            <summary>
            String representation of the top 3 entries
            </summary>
            <returns></returns>
        </member>
        <member name="M:CryptoExchange.Net.OrderBook.SymbolOrderBook.ToString(System.Int32)">
            <summary>
            String representation of the top x entries
            </summary>
            <returns></returns>
        </member>
        <member name="T:CryptoExchange.Net.RateLimiter.RateLimiterAPIKey">
            <summary>
            Limits the amount of requests per time period to a certain limit, counts the request per API key.
            </summary>
        </member>
        <member name="M:CryptoExchange.Net.RateLimiter.RateLimiterAPIKey.#ctor(System.Int32,System.TimeSpan)">
            <summary>
            Create a new RateLimiterAPIKey. This rate limiter limits the amount of requests per time period to a certain limit, counts the request per API key.
            </summary>
            <param name="limitPerApiKey">The amount to limit to</param>
            <param name="perTimePeriod">The time period over which the limit counts</param>
        </member>
        <member name="M:CryptoExchange.Net.RateLimiter.RateLimiterAPIKey.LimitRequest(CryptoExchange.Net.RestClient,System.String,CryptoExchange.Net.Objects.RateLimitingBehaviour)">
            <inheritdoc />
        </member>
        <member name="T:CryptoExchange.Net.RateLimiter.RateLimiterPerEndpoint">
            <summary>
            Limits the amount of requests per time period to a certain limit, counts the request per endpoint.
            </summary>
        </member>
        <member name="M:CryptoExchange.Net.RateLimiter.RateLimiterPerEndpoint.#ctor(System.Int32,System.TimeSpan)">
            <summary>
            Create a new RateLimiterPerEndpoint. This rate limiter limits the amount of requests per time period to a certain limit, counts the request per endpoint.
            </summary>
            <param name="limitPerEndpoint">The amount to limit to</param>
            <param name="perTimePeriod">The time period over which the limit counts</param>
        </member>
        <member name="M:CryptoExchange.Net.RateLimiter.RateLimiterPerEndpoint.LimitRequest(CryptoExchange.Net.RestClient,System.String,CryptoExchange.Net.Objects.RateLimitingBehaviour)">
            <inheritdoc />
        </member>
        <member name="T:CryptoExchange.Net.RateLimiter.RateLimiterTotal">
            <summary>
            Limits the amount of requests per time period to a certain limit, counts the total amount of requests.
            </summary>
        </member>
        <member name="M:CryptoExchange.Net.RateLimiter.RateLimiterTotal.#ctor(System.Int32,System.TimeSpan)">
            <summary>
            Create a new RateLimiterTotal. This rate limiter limits the amount of requests per time period to a certain limit, counts the total amount of requests.
            </summary>
            <param name="limit">The amount to limit to</param>
            <param name="perTimePeriod">The time period over which the limit counts</param>
        </member>
        <member name="M:CryptoExchange.Net.RateLimiter.RateLimiterTotal.LimitRequest(CryptoExchange.Net.RestClient,System.String,CryptoExchange.Net.Objects.RateLimitingBehaviour)">
            <inheritdoc />
        </member>
        <member name="T:CryptoExchange.Net.RateLimiter.RateLimitObject">
            <summary>
            Rate limiting object
            </summary>
        </member>
        <member name="P:CryptoExchange.Net.RateLimiter.RateLimitObject.LockObject">
            <summary>
            Lock
            </summary>
        </member>
        <member name="M:CryptoExchange.Net.RateLimiter.RateLimitObject.#ctor">
            <summary>
            ctor
            </summary>
        </member>
        <member name="M:CryptoExchange.Net.RateLimiter.RateLimitObject.GetWaitTime(System.DateTime,System.Int32,System.TimeSpan)">
            <summary>
            Get time to wait for a specific time
            </summary>
            <param name="time"></param>
            <param name="limit"></param>
            <param name="perTimePeriod"></param>
            <returns></returns>
        </member>
        <member name="M:CryptoExchange.Net.RateLimiter.RateLimitObject.Add(System.DateTime)">
            <summary>
            Add an executed request time
            </summary>
            <param name="time"></param>
        </member>
        <member name="T:CryptoExchange.Net.Requests.Request">
            <summary>
            Request object
            </summary>
        </member>
        <member name="M:CryptoExchange.Net.Requests.Request.#ctor(System.Net.Http.HttpRequestMessage,System.Net.Http.HttpClient,System.Boolean)">
            <summary>
            Create request object for web request
            </summary>
            <param name="request"></param>
            <param name="client"></param>
            <param name="isTracingEnabled">if true, should assign unique id for request</param>
        </member>
        <member name="P:CryptoExchange.Net.Requests.Request.Content">
            <inheritdoc />
        </member>
        <member name="P:CryptoExchange.Net.Requests.Request.Accept">
            <inheritdoc />
        </member>
        <member name="P:CryptoExchange.Net.Requests.Request.Method">
            <inheritdoc />
        </member>
        <member name="P:CryptoExchange.Net.Requests.Request.Uri">
            <inheritdoc />
        </member>
        <member name="P:CryptoExchange.Net.Requests.Request.RequestId">
            <inheritdoc />
        </member>
        <member name="M:CryptoExchange.Net.Requests.Request.SetContent(System.String,System.String)">
            <inheritdoc />
        </member>
        <member name="M:CryptoExchange.Net.Requests.Request.AddHeader(System.String,System.String)">
            <inheritdoc />
        </member>
        <member name="M:CryptoExchange.Net.Requests.Request.SetContent(System.Byte[])">
            <inheritdoc />
        </member>
        <member name="M:CryptoExchange.Net.Requests.Request.GetResponse(System.Threading.CancellationToken)">
            <inheritdoc />
        </member>
        <member name="T:CryptoExchange.Net.Requests.RequestFactory">
            <summary>
            WebRequest factory
            </summary>
        </member>
        <member name="M:CryptoExchange.Net.Requests.RequestFactory.Configure(System.TimeSpan,CryptoExchange.Net.Objects.ApiProxy,System.Boolean)">
            <inheritdoc />
        </member>
        <member name="M:CryptoExchange.Net.Requests.RequestFactory.Create(System.Net.Http.HttpMethod,System.String)">
            <inheritdoc />
        </member>
        <member name="T:CryptoExchange.Net.Requests.Response">
            <summary>
            HttpWebResponse response object
            </summary>
        </member>
        <member name="P:CryptoExchange.Net.Requests.Response.StatusCode">
            <inheritdoc />
        </member>
        <member name="P:CryptoExchange.Net.Requests.Response.IsSuccessStatusCode">
            <inheritdoc />
        </member>
        <member name="P:CryptoExchange.Net.Requests.Response.ResponseHeaders">
            <inheritdoc />
        </member>
        <member name="M:CryptoExchange.Net.Requests.Response.#ctor(System.Net.Http.HttpResponseMessage)">
            <summary>
            Create response for a http response message
            </summary>
            <param name="response">The actual response</param>
        </member>
        <member name="M:CryptoExchange.Net.Requests.Response.GetResponseStream">
            <inheritdoc />
        </member>
        <member name="M:CryptoExchange.Net.Requests.Response.Close">
            <inheritdoc />
        </member>
        <member name="T:CryptoExchange.Net.RestClient">
            <summary>
            Base rest client
            </summary>
        </member>
        <member name="P:CryptoExchange.Net.RestClient.RequestFactory">
            <summary>
            The factory for creating requests. Used for unit testing
            </summary>
        </member>
        <member name="F:CryptoExchange.Net.RestClient.postParametersPosition">
            <summary>
            Where to place post parameters
            </summary>
        </member>
        <member name="F:CryptoExchange.Net.RestClient.requestBodyFormat">
            <summary>
            Request body content type
            </summary>
        </member>
        <member name="F:CryptoExchange.Net.RestClient.manualParseError">
            <summary>
            Whether or not we need to manually parse an error instead of relying on the http status code
            </summary>
        </member>
        <member name="F:CryptoExchange.Net.RestClient.arraySerialization">
            <summary>
            How to serialize array parameters
            </summary>
        </member>
        <member name="F:CryptoExchange.Net.RestClient.requestBodyEmptyContent">
            <summary>
            What request body should be when no data is send
            </summary>
        </member>
        <member name="P:CryptoExchange.Net.RestClient.RequestTimeout">
            <summary>
            Timeout for requests
            </summary>
        </member>
        <member name="P:CryptoExchange.Net.RestClient.RateLimitBehaviour">
            <summary>
            Rate limiting behaviour
            </summary>
        </member>
        <member name="P:CryptoExchange.Net.RestClient.RateLimiters">
            <summary>
            List of rate limiters
            </summary>
        </member>
        <member name="P:CryptoExchange.Net.RestClient.TotalRequestsMade">
            <summary>
            Total requests made
            </summary>
        </member>
        <member name="M:CryptoExchange.Net.RestClient.#ctor(CryptoExchange.Net.Objects.RestClientOptions,CryptoExchange.Net.Authentication.AuthenticationProvider)">
            <summary>
            ctor
            </summary>
            <param name="exchangeOptions"></param>
            <param name="authenticationProvider"></param>
        </member>
        <member name="M:CryptoExchange.Net.RestClient.AddRateLimiter(CryptoExchange.Net.Interfaces.IRateLimiter)">
            <summary>
            Adds a rate limiter to the client. There are 2 choices, the <see cref="T:CryptoExchange.Net.RateLimiter.RateLimiterTotal"/> and the <see cref="T:CryptoExchange.Net.RateLimiter.RateLimiterPerEndpoint"/>.
            </summary>
            <param name="limiter">The limiter to add</param>
        </member>
        <member name="M:CryptoExchange.Net.RestClient.RemoveRateLimiters">
            <summary>
            Removes all rate limiters from this client
            </summary>
        </member>
        <member name="M:CryptoExchange.Net.RestClient.Ping(System.Threading.CancellationToken)">
            <summary>
            Ping to see if the server is reachable
            </summary>
            <returns>The roundtrip time of the ping request</returns>
        </member>
        <member name="M:CryptoExchange.Net.RestClient.PingAsync(System.Threading.CancellationToken)">
            <summary>
            Ping to see if the server is reachable
            </summary>
            <returns>The roundtrip time of the ping request</returns>
        </member>
        <member name="M:CryptoExchange.Net.RestClient.SendRequest``1(System.Uri,System.Net.Http.HttpMethod,System.Threading.CancellationToken,System.Collections.Generic.Dictionary{System.String,System.Object},System.Boolean,System.Boolean,System.Nullable{CryptoExchange.Net.Objects.PostParameters},System.Nullable{CryptoExchange.Net.Objects.ArrayParametersSerialization})">
            <summary>
            Execute a request
            </summary>
            <typeparam name="T">The expected result type</typeparam>
            <param name="uri">The uri to send the request to</param>
            <param name="method">The method of the request</param>
            <param name="cancellationToken">Cancellation token</param>
            <param name="parameters">The parameters of the request</param>
            <param name="signed">Whether or not the request should be authenticated</param>
            <param name="checkResult">Whether or not the resulting object should be checked for missing properties in the mapping (only outputs if log verbosity is Debug)</param> 
            <param name="postPosition">Where the post parameters should be placed</param>
            <param name="arraySerialization">How array paramters should be serialized</param>
            <returns></returns>
        </member>
        <member name="M:CryptoExchange.Net.RestClient.GetResponse``1(CryptoExchange.Net.Interfaces.IRequest,System.Threading.CancellationToken)">
            <summary>
            Executes the request and returns the string result
            </summary>
            <param name="request">The request object to execute</param>
            <param name="cancellationToken">Cancellation token</param>
            <returns></returns>
        </member>
        <member name="M:CryptoExchange.Net.RestClient.TryParseError(Newtonsoft.Json.Linq.JToken)">
            <summary>
            Can be used to parse an error even though response status indicates success. Some apis always return 200 OK, even though there is an error.
            This can be used together with ManualParseError to check if it is an error before deserializing to an object
            </summary>
            <param name="data">Received data</param>
            <returns>Null if not an error, Error otherwise</returns>
        </member>
        <member name="M:CryptoExchange.Net.RestClient.ConstructRequest(System.Uri,System.Net.Http.HttpMethod,System.Collections.Generic.Dictionary{System.String,System.Object},System.Boolean,CryptoExchange.Net.Objects.PostParameters,CryptoExchange.Net.Objects.ArrayParametersSerialization)">
            <summary>
            Creates a request object
            </summary>
            <param name="uri">The uri to send the request to</param>
            <param name="method">The method of the request</param>
            <param name="parameters">The parameters of the request</param>
            <param name="signed">Whether or not the request should be authenticated</param>
            <param name="postPosition">Where the post parameters should be placed</param>
            <param name="arraySerialization">How array paramters should be serialized</param>
            <returns></returns>
        </member>
        <member name="M:CryptoExchange.Net.RestClient.WriteParamBody(CryptoExchange.Net.Interfaces.IRequest,System.Collections.Generic.Dictionary{System.String,System.Object},System.String)">
            <summary>
            Writes the parameters of the request to the request object, either in the query string or the request body
            </summary>
            <param name="request"></param>
            <param name="parameters"></param>
            <param name="contentType"></param>
        </member>
        <member name="M:CryptoExchange.Net.RestClient.ParseErrorResponse(Newtonsoft.Json.Linq.JToken)">
            <summary>
            Parse an error response from the server. Only used when server returns a status other than Success(200)
            </summary>
            <param name="error">The string the request returned</param>
            <returns></returns>
        </member>
        <member name="T:CryptoExchange.Net.SocketClient">
            <summary>
            Base for socket client implementations
            </summary>
        </member>
        <member name="P:CryptoExchange.Net.SocketClient.SocketFactory">
            <summary>
            The factory for creating sockets. Used for unit testing
            </summary>
        </member>
        <member name="F:CryptoExchange.Net.SocketClient.sockets">
            <summary>
            List of socket connections currently connecting/connected
            </summary>
        </member>
        <member name="F:CryptoExchange.Net.SocketClient.semaphoreSlim">
            <summary>
            </summary>
        </member>
        <member name="P:CryptoExchange.Net.SocketClient.ReconnectInterval">
            <inheritdoc cref="P:CryptoExchange.Net.Objects.SocketClientOptions.ReconnectInterval"/>
        </member>
        <member name="P:CryptoExchange.Net.SocketClient.AutoReconnect">
            <inheritdoc cref="P:CryptoExchange.Net.Objects.SocketClientOptions.AutoReconnect"/>
        </member>
        <member name="P:CryptoExchange.Net.SocketClient.ResponseTimeout">
            <inheritdoc cref="P:CryptoExchange.Net.Objects.SocketClientOptions.SocketResponseTimeout"/>
        </member>
        <member name="P:CryptoExchange.Net.SocketClient.SocketNoDataTimeout">
            <inheritdoc cref="P:CryptoExchange.Net.Objects.SocketClientOptions.SocketNoDataTimeout"/>
        </member>
        <member name="P:CryptoExchange.Net.SocketClient.MaxSocketConnections">
            <summary>
            The max amount of concurrent socket connections
            </summary>
        </member>
        <member name="P:CryptoExchange.Net.SocketClient.SocketCombineTarget">
            <inheritdoc cref="P:CryptoExchange.Net.Objects.SocketClientOptions.SocketSubscriptionsCombineTarget"/>
        </member>
        <member name="F:CryptoExchange.Net.SocketClient.dataInterpreterBytes">
            <summary>
            Handler for byte data
            </summary>
        </member>
        <member name="F:CryptoExchange.Net.SocketClient.dataInterpreterString">
            <summary>
            Handler for string data
            </summary>
        </member>
        <member name="F:CryptoExchange.Net.SocketClient.genericHandlers">
            <summary>
            Generic handlers
            </summary>
        </member>
        <member name="F:CryptoExchange.Net.SocketClient.periodicTask">
            <summary>
            Periodic task
            </summary>
        </member>
        <member name="F:CryptoExchange.Net.SocketClient.periodicEvent">
            <summary>
            Periodic task event
            </summary>
        </member>
        <member name="F:CryptoExchange.Net.SocketClient.disposing">
            <summary>
            Is disposing
            </summary>
        </member>
        <member name="P:CryptoExchange.Net.SocketClient.ContinueOnQueryResponse">
            <summary>
            If true; data which is a response to a query will also be distributed to subscriptions
            If false; data which is a response to a query won't get forwarded to subscriptions as well
            </summary>
        </member>
        <member name="M:CryptoExchange.Net.SocketClient.#ctor(CryptoExchange.Net.Objects.SocketClientOptions,CryptoExchange.Net.Authentication.AuthenticationProvider)">
            <summary>
            Create a socket client
            </summary>
            <param name="exchangeOptions">Client options</param>
            <param name="authenticationProvider">Authentication provider</param>
        </member>
        <member name="M:CryptoExchange.Net.SocketClient.SetDataInterpreter(System.Func{System.Byte[],System.String},System.Func{System.String,System.String})">
            <summary>
            Set a function to interpret the data, used when the data is received as bytes instead of a string
            </summary>
            <param name="byteHandler">Handler for byte data</param>
            <param name="stringHandler">Handler for string data</param>
        </member>
        <member name="M:CryptoExchange.Net.SocketClient.Subscribe``1(System.Object,System.String,System.Boolean,System.Action{``0})">
            <summary>
            Subscribe
            </summary>
            <typeparam name="T">The expected return data</typeparam>
            <param name="request">The request to send</param>
            <param name="identifier">The identifier to use</param>
            <param name="authenticated">If the subscription should be authenticated</param>
            <param name="dataHandler">The handler of update data</param>
            <returns></returns>
        </member>
        <member name="M:CryptoExchange.Net.SocketClient.Subscribe``1(System.String,System.Object,System.String,System.Boolean,System.Action{``0})">
            <summary>
            Subscribe using a specif URL
            </summary>
            <typeparam name="T">The type of the expected data</typeparam>
            <param name="url">The URL to connect to</param>
            <param name="request">The request to send</param>
            <param name="identifier">The identifier to use</param>
            <param name="authenticated">If the subscription should be authenticated</param>
            <param name="dataHandler">The handler of update data</param>
            <returns></returns>
        </member>
        <member name="M:CryptoExchange.Net.SocketClient.SubscribeAndWait(CryptoExchange.Net.Sockets.SocketConnection,System.Object,CryptoExchange.Net.Sockets.SocketSubscription)">
            <summary>
            Sends the subscribe request and waits for a response to that request
            </summary>
            <param name="socket">The connection to send the request on</param>
            <param name="request">The request to send</param>
            <param name="subscription">The subscription the request is for</param>
            <returns></returns>
        </member>
        <member name="M:CryptoExchange.Net.SocketClient.Query``1(System.Object,System.Boolean)">
            <summary>
            Query for data
            </summary>
            <typeparam name="T">Expected result type</typeparam>
            <param name="request">The request to send</param>
            <param name="authenticated">Whether the socket should be authenticated</param>
            <returns></returns>
        </member>
        <member name="M:CryptoExchange.Net.SocketClient.Query``1(System.String,System.Object,System.Boolean)">
            <summary>
            Query for data
            </summary>
            <typeparam name="T">The expected result type</typeparam>
            <param name="url">The url for the request</param>
            <param name="request">The request to send</param>
            <param name="authenticated">Whether the socket should be authenticated</param>
            <returns></returns>
        </member>
        <member name="M:CryptoExchange.Net.SocketClient.QueryAndWait``1(CryptoExchange.Net.Sockets.SocketConnection,System.Object)">
            <summary>
            Sends the query request and waits for the result
            </summary>
            <typeparam name="T">The expected result type</typeparam>
            <param name="socket">The connection to send and wait on</param>
            <param name="request">The request to send</param>
            <returns></returns>
        </member>
        <member name="M:CryptoExchange.Net.SocketClient.ConnectIfNeeded(CryptoExchange.Net.Sockets.SocketConnection,System.Boolean)">
            <summary>
            Checks if a socket needs to be connected and does so if needed
            </summary>
            <param name="socket">The connection to check</param>
            <param name="authenticated">Whether the socket should authenticated</param>
            <returns></returns>
        </member>
        <member name="M:CryptoExchange.Net.SocketClient.HandleQueryResponse``1(CryptoExchange.Net.Sockets.SocketConnection,System.Object,Newtonsoft.Json.Linq.JToken,CryptoExchange.Net.Objects.CallResult{``0}@)">
            <summary>
            Needs to check if a received message was an answer to a query request (preferable by id) and set the callResult out to whatever the response is
            </summary>
            <typeparam name="T">The type of response</typeparam>
            <param name="s">The socket connection</param>
            <param name="request">The request that a response is awaited for</param>
            <param name="data">The message</param>
            <param name="callResult">The interpretation (null if message wasn't a response to the request)</param>
            <returns>True if the message was a response to the query</returns>
        </member>
        <member name="M:CryptoExchange.Net.SocketClient.HandleSubscriptionResponse(CryptoExchange.Net.Sockets.SocketConnection,CryptoExchange.Net.Sockets.SocketSubscription,System.Object,Newtonsoft.Json.Linq.JToken,CryptoExchange.Net.Objects.CallResult{System.Object}@)">
            <summary>
            Needs to check if a received message was an answer to a subscription request (preferable by id) and set the callResult out to whatever the response is
            </summary>
            <param name="s">The socket connection</param>
            <param name="subscription"></param>
            <param name="request">The request that a response is awaited for</param>
            <param name="message">The message</param>
            <param name="callResult">The interpretation (null if message wasn't a response to the request)</param>
            <returns>True if the message was a response to the subscription request</returns>
        </member>
        <member name="M:CryptoExchange.Net.SocketClient.MessageMatchesHandler(Newtonsoft.Json.Linq.JToken,System.Object)">
            <summary>
            Needs to check if a received message matches a handler. Typically if an update message matches the request
            </summary>
            <param name="message">The received data</param>
            <param name="request">The subscription request</param>
            <returns></returns>
        </member>
        <member name="M:CryptoExchange.Net.SocketClient.MessageMatchesHandler(Newtonsoft.Json.Linq.JToken,System.String)">
            <summary>
            Needs to check if a received message matches a handler. Typically if an received message matches a ping request or a other information pushed from the the server
            </summary>
            <param name="message">The received data</param>
            <param name="identifier">The string identifier of the handler</param>
            <returns></returns>
        </member>
        <member name="M:CryptoExchange.Net.SocketClient.AuthenticateSocket(CryptoExchange.Net.Sockets.SocketConnection)">
            <summary>
            Needs to authenticate the socket so authenticated queries/subscriptions can be made on this socket connection
            </summary>
            <param name="s"></param>
            <returns></returns>
        </member>
        <member name="M:CryptoExchange.Net.SocketClient.Unsubscribe(CryptoExchange.Net.Sockets.SocketConnection,CryptoExchange.Net.Sockets.SocketSubscription)">
            <summary>
            Needs to unsubscribe a subscription, typically by sending an unsubscribe request. If multiple subscriptions per socket is not allowed this can just return since the socket will be closed anyway
            </summary>
            <param name="connection">The connection on which to unsubscribe</param>
            <param name="s">The subscription to unsubscribe</param>
            <returns></returns>
        </member>
        <member name="M:CryptoExchange.Net.SocketClient.ProcessTokenData(Newtonsoft.Json.Linq.JToken)">
            <summary>
            Optional handler to interpolate data before sending it to the handlers
            </summary>
            <param name="message"></param>
            <returns></returns>
        </member>
        <member name="M:CryptoExchange.Net.SocketClient.AddHandler``1(System.Object,System.String,System.Boolean,CryptoExchange.Net.Sockets.SocketConnection,System.Action{``0})">
            <summary>
            Add a handler for a subscription
            </summary>
            <typeparam name="T">The type of data the subscription expects</typeparam>
            <param name="request">The request of the subscription</param>
            <param name="identifier">The identifier of the subscription (can be null if request param is used)</param>
            <param name="userSubscription">Whether or not this is a user subscription (counts towards the max amount of handlers on a socket)</param>
            <param name="connection">The socket connection the handler is on</param>
            <param name="dataHandler">The handler of the data received</param>
            <returns></returns>
        </member>
        <member name="M:CryptoExchange.Net.SocketClient.AddGenericHandler(System.String,System.Action{CryptoExchange.Net.Sockets.SocketConnection,Newtonsoft.Json.Linq.JToken})">
            <summary>
            Adds a generic message handler. Used for example to reply to ping requests
            </summary>
            <param name="identifier">The name of the request handler. Needs to be unique</param>
            <param name="action">The action to execute when receiving a message for this handler (checked by <see cref="M:CryptoExchange.Net.SocketClient.MessageMatchesHandler(Newtonsoft.Json.Linq.JToken,System.String)"/>)</param>
        </member>
        <member name="M:CryptoExchange.Net.SocketClient.GetWebsocket(System.String,System.Boolean)">
            <summary>
            Gets a connection for a new subscription or query. Can be an existing if there are open position or a new one.
            </summary>
            <param name="address">The address the socket is for</param>
            <param name="authenticated">Whether the socket should be authenticated</param>
            <returns></returns>
        </member>
        <member name="M:CryptoExchange.Net.SocketClient.ConnectSocket(CryptoExchange.Net.Sockets.SocketConnection)">
            <summary>
            Connect a socket
            </summary>
            <param name="socketConnection">The socket to connect</param>
            <returns></returns>
        </member>
        <member name="M:CryptoExchange.Net.SocketClient.CreateSocket(System.String)">
            <summary>
            Create a socket for an address
            </summary>
            <param name="address">The address the socket should connect to</param>
            <returns></returns>
        </member>
        <member name="M:CryptoExchange.Net.SocketClient.SendPeriodic(System.TimeSpan,System.Func{CryptoExchange.Net.Sockets.SocketConnection,System.Object})">
            <summary>
            Periodically sends an object to a socket
            </summary>
            <param name="interval">How often</param>
            <param name="objGetter">Method returning the object to send</param>
        </member>
        <member name="M:CryptoExchange.Net.SocketClient.Unsubscribe(CryptoExchange.Net.Sockets.UpdateSubscription)">
            <summary>
            Unsubscribe from a stream
            </summary>
            <param name="subscription">The subscription to unsubscribe</param>
            <returns></returns>
        </member>
        <member name="M:CryptoExchange.Net.SocketClient.UnsubscribeAll">
            <summary>
            Unsubscribe all subscriptions
            </summary>
            <returns></returns>
        </member>
        <member name="M:CryptoExchange.Net.SocketClient.Dispose">
            <summary>
            Dispose the client
            </summary>
        </member>
        <member name="T:CryptoExchange.Net.Sockets.BaseSocket">
            <summary>
            Socket implementation
            </summary>
        </member>
        <member name="F:CryptoExchange.Net.Sockets.BaseSocket.socket">
            <summary>
            Socket
            </summary>
        </member>
        <member name="F:CryptoExchange.Net.Sockets.BaseSocket.log">
            <summary>
            Log
            </summary>
        </member>
        <member name="F:CryptoExchange.Net.Sockets.BaseSocket.errorHandlers">
            <summary>
            Error handlers
            </summary>
        </member>
        <member name="F:CryptoExchange.Net.Sockets.BaseSocket.openHandlers">
            <summary>
            Open handlers
            </summary>
        </member>
        <member name="F:CryptoExchange.Net.Sockets.BaseSocket.closeHandlers">
            <summary>
            Close handlers
            </summary>
        </member>
        <member name="F:CryptoExchange.Net.Sockets.BaseSocket.messageHandlers">
            <summary>
            Message handlers
            </summary>
        </member>
        <member name="P:CryptoExchange.Net.Sockets.BaseSocket.Id">
            <summary>
            Id
            </summary>
        </member>
        <member name="P:CryptoExchange.Net.Sockets.BaseSocket.Reconnecting">
            <summary>
            If is reconnecting
            </summary>
        </member>
        <member name="P:CryptoExchange.Net.Sockets.BaseSocket.Origin">
            <summary>
            Origin
            </summary>
        </member>
        <member name="P:CryptoExchange.Net.Sockets.BaseSocket.Url">
            <summary>
            Url
            </summary>
        </member>
        <member name="P:CryptoExchange.Net.Sockets.BaseSocket.IsClosed">
            <summary>
            Is closed
            </summary>
        </member>
        <member name="P:CryptoExchange.Net.Sockets.BaseSocket.IsOpen">
            <summary>
            Is open
            </summary>
        </member>
        <member name="P:CryptoExchange.Net.Sockets.BaseSocket.SSLProtocols">
            <summary>
            Protocols
            </summary>
        </member>
        <member name="P:CryptoExchange.Net.Sockets.BaseSocket.DataInterpreterBytes">
            <summary>
            Interpreter for bytes
            </summary>
        </member>
        <member name="P:CryptoExchange.Net.Sockets.BaseSocket.DataInterpreterString">
            <summary>
            Interpreter for strings
            </summary>
        </member>
        <member name="P:CryptoExchange.Net.Sockets.BaseSocket.LastActionTime">
            <summary>
            Last action time
            </summary>
        </member>
        <member name="P:CryptoExchange.Net.Sockets.BaseSocket.Timeout">
            <summary>
            Timeout
            </summary>
        </member>
        <member name="P:CryptoExchange.Net.Sockets.BaseSocket.SocketState">
            <summary>
            Socket state
            </summary>
        </member>
        <member name="M:CryptoExchange.Net.Sockets.BaseSocket.#ctor(CryptoExchange.Net.Logging.Log,System.String)">
            <summary>
            ctor
            </summary>
            <param name="log"></param>
            <param name="url"></param>
        </member>
        <member name="M:CryptoExchange.Net.Sockets.BaseSocket.#ctor(CryptoExchange.Net.Logging.Log,System.String,System.Collections.Generic.IDictionary{System.String,System.String},System.Collections.Generic.IDictionary{System.String,System.String})">
            <summary>
            ctor
            </summary>
            <param name="log"></param>
            <param name="url"></param>
            <param name="cookies"></param>
            <param name="headers"></param>
        </member>
        <member name="E:CryptoExchange.Net.Sockets.BaseSocket.OnClose">
            <summary>
            On close
            </summary>
        </member>
        <member name="E:CryptoExchange.Net.Sockets.BaseSocket.OnMessage">
            <summary>
            On message
            </summary>
        </member>
        <member name="E:CryptoExchange.Net.Sockets.BaseSocket.OnError">
            <summary>
            On error
            </summary>
        </member>
        <member name="E:CryptoExchange.Net.Sockets.BaseSocket.OnOpen">
            <summary>
            On open
            </summary>
        </member>
        <member name="M:CryptoExchange.Net.Sockets.BaseSocket.Handle(System.Collections.Generic.List{System.Action})">
            <summary>
            Handle
            </summary>
            <param name="handlers"></param>
        </member>
        <member name="M:CryptoExchange.Net.Sockets.BaseSocket.Handle``1(System.Collections.Generic.List{System.Action{``0}},``0)">
            <summary>
            Handle
            </summary>
            <typeparam name="T"></typeparam>
            <param name="handlers"></param>
            <param name="data"></param>
        </member>
        <member name="M:CryptoExchange.Net.Sockets.BaseSocket.CheckTimeout">
            <summary>
            Checks if timed out
            </summary>
            <returns></returns>
        </member>
        <member name="M:CryptoExchange.Net.Sockets.BaseSocket.Close">
            <summary>
            Close socket
            </summary>
            <returns></returns>
        </member>
        <member name="M:CryptoExchange.Net.Sockets.BaseSocket.Reset">
            <summary>
            Reset socket
            </summary>
        </member>
        <member name="M:CryptoExchange.Net.Sockets.BaseSocket.Send(System.String)">
            <summary>
            Send data
            </summary>
            <param name="data"></param>
        </member>
        <member name="M:CryptoExchange.Net.Sockets.BaseSocket.Connect">
            <summary>
            Connect socket
            </summary>
            <returns></returns>
        </member>
        <member name="M:CryptoExchange.Net.Sockets.BaseSocket.SetProxy(System.String,System.Int32)">
            <summary>
            Set a proxy
            </summary>
            <param name="host"></param>
            <param name="port"></param>
        </member>
        <member name="M:CryptoExchange.Net.Sockets.BaseSocket.Dispose">
            <summary>
            Dispose
            </summary>
        </member>
        <member name="T:CryptoExchange.Net.Sockets.SocketConnection">
            <summary>
            Socket connecting
            </summary>
        </member>
        <member name="E:CryptoExchange.Net.Sockets.SocketConnection.ConnectionLost">
            <summary>
            Connection lost event
            </summary>
        </member>
        <member name="E:CryptoExchange.Net.Sockets.SocketConnection.ConnectionRestored">
            <summary>
            Connecting restored event
            </summary>
        </member>
        <member name="E:CryptoExchange.Net.Sockets.SocketConnection.ActivityPaused">
            <summary>
            The connection is paused event
            </summary>
        </member>
        <member name="E:CryptoExchange.Net.Sockets.SocketConnection.ActivityUnpaused">
            <summary>
            The connection is unpaused event
            </summary>
        </member>
        <member name="E:CryptoExchange.Net.Sockets.SocketConnection.Closed">
            <summary>
            Connecting closed event
            </summary>
        </member>
        <member name="P:CryptoExchange.Net.Sockets.SocketConnection.HandlerCount">
            <summary>
            The amount of handlers
            </summary>
        </member>
        <member name="P:CryptoExchange.Net.Sockets.SocketConnection.Authenticated">
            <summary>
            If connection is authenticated
            </summary>
        </member>
        <member name="P:CryptoExchange.Net.Sockets.SocketConnection.Connected">
            <summary>
            If connection is made
            </summary>
        </member>
        <member name="P:CryptoExchange.Net.Sockets.SocketConnection.Socket">
            <summary>
            The socket
            </summary>
        </member>
        <member name="P:CryptoExchange.Net.Sockets.SocketConnection.ShouldReconnect">
            <summary>
            If should reconnect upon closing
            </summary>
        </member>
        <member name="P:CryptoExchange.Net.Sockets.SocketConnection.DisconnectTime">
            <summary>
            Time of disconnecting
            </summary>
        </member>
        <member name="P:CryptoExchange.Net.Sockets.SocketConnection.PausedActivity">
            <summary>
            If activity is paused
            </summary>
        </member>
        <member name="M:CryptoExchange.Net.Sockets.SocketConnection.#ctor(CryptoExchange.Net.SocketClient,CryptoExchange.Net.Interfaces.IWebsocket)">
            <summary>
            New socket connection
            </summary>
            <param name="client">The socket client</param>
            <param name="socket">The socket</param>
        </member>
        <member name="M:CryptoExchange.Net.Sockets.SocketConnection.AddHandler(CryptoExchange.Net.Sockets.SocketSubscription)">
            <summary>
            Add handler
            </summary>
            <param name="handler"></param>
        </member>
        <member name="M:CryptoExchange.Net.Sockets.SocketConnection.SendAndWait``1(``0,System.TimeSpan,System.Func{Newtonsoft.Json.Linq.JToken,System.Boolean})">
            <summary>
            Send data
            </summary>
            <typeparam name="T">The data type</typeparam>
            <param name="obj">The object to send</param>
            <param name="timeout">The timeout for response</param>
            <param name="handler">The response handler</param>
            <returns></returns>
        </member>
        <member name="M:CryptoExchange.Net.Sockets.SocketConnection.Send``1(``0,Newtonsoft.Json.NullValueHandling)">
            <summary>
            Send data to the websocket
            </summary>
            <typeparam name="T">The type of the object to send</typeparam>
            <param name="obj">The object to send</param>
            <param name="nullValueHandling">How null values should be serialized</param>
        </member>
        <member name="M:CryptoExchange.Net.Sockets.SocketConnection.Send(System.String)">
            <summary>
            Send string data to the websocket
            </summary>
            <param name="data">The data to send</param>
        </member>
        <member name="M:CryptoExchange.Net.Sockets.SocketConnection.SocketOnClose">
            <summary>
            Handler for a socket closing. Reconnects the socket if needed, or removes it from the active socket list if not
            </summary>
        </member>
        <member name="M:CryptoExchange.Net.Sockets.SocketConnection.Close">
            <summary>
            Close the connection
            </summary>
            <returns></returns>
        </member>
        <member name="M:CryptoExchange.Net.Sockets.SocketConnection.Close(CryptoExchange.Net.Sockets.SocketSubscription)">
            <summary>
            Close the subscription
            </summary>
            <param name="subscription">Subscription to close</param>
            <returns></returns>
        </member>
        <member name="T:CryptoExchange.Net.Sockets.SocketSubscription">
            <summary>
            Socket subscription
            </summary>
        </member>
        <member name="E:CryptoExchange.Net.Sockets.SocketSubscription.Exception">
            <summary>
            Exception event
            </summary>
        </member>
        <member name="P:CryptoExchange.Net.Sockets.SocketSubscription.MessageHandler">
            <summary>
            Message handlers for this subscription. Should return true if the message is handled and should not be distributed to the other handlers
            </summary>
        </member>
        <member name="P:CryptoExchange.Net.Sockets.SocketSubscription.Request">
            <summary>
            Request object
            </summary>
        </member>
        <member name="P:CryptoExchange.Net.Sockets.SocketSubscription.Identifier">
            <summary>
            Subscription identifier
            </summary>
        </member>
        <member name="P:CryptoExchange.Net.Sockets.SocketSubscription.UserSubscription">
            <summary>
            Is user subscription or generic
            </summary>
        </member>
        <member name="P:CryptoExchange.Net.Sockets.SocketSubscription.Confirmed">
            <summary>
            If the subscription has been confirmed
            </summary>
        </member>
        <member name="M:CryptoExchange.Net.Sockets.SocketSubscription.CreateForRequest(System.Object,System.Boolean,System.Action{CryptoExchange.Net.Sockets.SocketConnection,Newtonsoft.Json.Linq.JToken})">
            <summary>
            Create SocketSubscription for a request
            </summary>
            <param name="request"></param>
            <param name="userSubscription"></param>
            <param name="dataHandler"></param>
            <returns></returns>
        </member>
        <member name="M:CryptoExchange.Net.Sockets.SocketSubscription.CreateForIdentifier(System.String,System.Boolean,System.Action{CryptoExchange.Net.Sockets.SocketConnection,Newtonsoft.Json.Linq.JToken})">
            <summary>
            Create SocketSubscription for an identifier
            </summary>
            <param name="identifier"></param>
            <param name="userSubscription"></param>
            <param name="dataHandler"></param>
            <returns></returns>
        </member>
        <member name="M:CryptoExchange.Net.Sockets.SocketSubscription.InvokeExceptionHandler(System.Exception)">
            <summary>
            Invoke the exception event
            </summary>
            <param name="e"></param>
        </member>
        <member name="T:CryptoExchange.Net.Sockets.UpdateSubscription">
            <summary>
            Subscription
            </summary>
        </member>
        <member name="E:CryptoExchange.Net.Sockets.UpdateSubscription.ConnectionLost">
            <summary>
            Event when the connection is lost. The socket will automatically reconnect when possible.
            </summary>
        </member>
        <member name="E:CryptoExchange.Net.Sockets.UpdateSubscription.ConnectionRestored">
            <summary>
            Event when the connection is restored. Timespan parameter indicates the time the socket has been offline for before reconnecting
            </summary>
        </member>
        <member name="E:CryptoExchange.Net.Sockets.UpdateSubscription.ActivityPaused">
            <summary>
            Event when the connection to the server is paused. No operations can be performed while paused
            </summary>
        </member>
        <member name="E:CryptoExchange.Net.Sockets.UpdateSubscription.ActivityUnpaused">
            <summary>
            Event when the connection to the server is unpaused
            </summary>
        </member>
        <member name="E:CryptoExchange.Net.Sockets.UpdateSubscription.Exception">
            <summary>
            Event when an exception happened
            </summary>
        </member>
        <member name="P:CryptoExchange.Net.Sockets.UpdateSubscription.Id">
            <summary>
            The id of the socket
            </summary>
        </member>
        <member name="M:CryptoExchange.Net.Sockets.UpdateSubscription.#ctor(CryptoExchange.Net.Sockets.SocketConnection,CryptoExchange.Net.Sockets.SocketSubscription)">
            <summary>
            ctor
            </summary>
            <param name="connection"></param>
            <param name="subscription"></param>
        </member>
        <member name="M:CryptoExchange.Net.Sockets.UpdateSubscription.Close">
            <summary>
            Close the subscription
            </summary>
            <returns></returns>
        </member>
        <member name="M:CryptoExchange.Net.Sockets.UpdateSubscription.Reconnect">
            <summary>
            Close the socket to cause a reconnect
            </summary>
            <returns></returns>
        </member>
        <member name="T:CryptoExchange.Net.Sockets.WebsocketFactory">
            <summary>
            Factory implementation
            </summary>
        </member>
        <member name="M:CryptoExchange.Net.Sockets.WebsocketFactory.CreateWebsocket(CryptoExchange.Net.Logging.Log,System.String)">
            <inheritdoc />
        </member>
        <member name="M:CryptoExchange.Net.Sockets.WebsocketFactory.CreateWebsocket(CryptoExchange.Net.Logging.Log,System.String,System.Collections.Generic.IDictionary{System.String,System.String},System.Collections.Generic.IDictionary{System.String,System.String})">
            <inheritdoc />
        </member>
    </members>
</doc>
>>>>>>> 6cd90037
<|MERGE_RESOLUTION|>--- conflicted
+++ resolved
@@ -1,4 +1,3 @@
-<<<<<<< HEAD
 <?xml version="1.0"?>
 <doc>
     <assembly>
@@ -634,12 +633,13 @@
             <param name="uri"></param>
             <returns></returns>
         </member>
-        <member name="M:CryptoExchange.Net.Interfaces.IRequestFactory.Configure(System.TimeSpan,CryptoExchange.Net.Objects.ApiProxy)">
+        <member name="M:CryptoExchange.Net.Interfaces.IRequestFactory.Configure(System.TimeSpan,CryptoExchange.Net.Objects.ApiProxy,System.Boolean)">
             <summary>
             Configure the requests created by this factory
             </summary>
             <param name="requestTimeout">Request timeout to use</param>
-            <param name="proxy">Proxy settings to use</param>       
+            <param name="proxy">Proxy settings to use</param>
+            <param name="isTracingEnabled">Should generate unique id for requests</param>
         </member>
         <member name="T:CryptoExchange.Net.Interfaces.IResponse">
             <summary>
@@ -1569,7 +1569,6 @@
             <param name="sequencesAreConsecutive">Whether each update should have a consecutive id number. Used to identify and reconnect when numbers are skipped.</param>
             <param name="strictLevels">Whether or not a level should be removed from the book when it's pushed out of scope of the limit. For example with a book of limit 10,
             when a new bid is added which makes the total amount of bids 11, should the last bid entry be removed</param>
-            <param name="levels">Amount of levels for this order book</param>
         </member>
         <member name="M:CryptoExchange.Net.Objects.OrderBookOptions.ToString">
             <inheritdoc />
@@ -2031,12 +2030,13 @@
             Request object
             </summary>
         </member>
-        <member name="M:CryptoExchange.Net.Requests.Request.#ctor(System.Net.Http.HttpRequestMessage,System.Net.Http.HttpClient)">
+        <member name="M:CryptoExchange.Net.Requests.Request.#ctor(System.Net.Http.HttpRequestMessage,System.Net.Http.HttpClient,System.Boolean)">
             <summary>
             Create request object for web request
             </summary>
             <param name="request"></param>
-            <param name="client"></param>        
+            <param name="client"></param>
+            <param name="isTracingEnabled">if true, should assign unique id for request</param>
         </member>
         <member name="P:CryptoExchange.Net.Requests.Request.Content">
             <inheritdoc />
@@ -2070,7 +2070,7 @@
             WebRequest factory
             </summary>
         </member>
-        <member name="M:CryptoExchange.Net.Requests.RequestFactory.Configure(System.TimeSpan,CryptoExchange.Net.Objects.ApiProxy)">
+        <member name="M:CryptoExchange.Net.Requests.RequestFactory.Configure(System.TimeSpan,CryptoExchange.Net.Objects.ApiProxy,System.Boolean)">
             <inheritdoc />
         </member>
         <member name="M:CryptoExchange.Net.Requests.RequestFactory.Create(System.Net.Http.HttpMethod,System.String)">
@@ -2959,3081 +2959,4 @@
             <inheritdoc />
         </member>
     </members>
-</doc>
-                                                                                                                                                                                                                                                                                                                                                                                                                                                                                                                                                                                                                                                                                                                                                                                                                                                                                                                                                                                                                                                                                                                                                                                                                                                                                                                                                                                                                                                                                                                                                                                                                                                                                                ember name="T:System.Diagnostics.CodeAnalysis.DoesNotReturnIfAttribute">
-            <summary>
-                Specifies that the method will not return if the associated <see cref="T:System.Boolean"/>
-                parameter is passed the specified value.
-            </summary>
-        </member>
-        <member name="P:System.Diagnostics.CodeAnalysis.DoesNotReturnIfAttribute.ParameterValue">
-            <summary>
-                Gets the condition parameter value.
-                Code after the method is considered unreachable by diagnostics if the argument
-                to the associated parameter matches this value.
-            </summary>
-        </member>
-        <member name="M:System.Diagnostics.CodeAnalysis.DoesNotReturnIfAttribute.#ctor(System.Boolean)">
-            <summary>
-                Initializes a new instance of the <see cref="T:System.Diagnostics.CodeAnalysis.DoesNotReturnIfAttribute"/>
-                class with the specified parameter value.
-            </summary>
-            <param name="parameterValue">
-                The condition parameter value.
-                Code after the method is considered unreachable by diagnostics if the argument
-                to the associated parameter matches this value.
-            </param>
-        </member>
-        <member name="T:System.Diagnostics.CodeAnalysis.MaybeNullAttribute">
-            <summary>
-                Specifies that an output may be <see langword="null"/> even if the
-                corresponding type disallows it.
-            </summary>
-        </member>
-        <member name="M:System.Diagnostics.CodeAnalysis.MaybeNullAttribute.#ctor">
-            <summary>
-                Initializes a new instance of the <see cref="T:System.Diagnostics.CodeAnalysis.MaybeNullAttribute"/> class.
-            </summary>
-        </member>
-        <member name="T:System.Diagnostics.CodeAnalysis.MaybeNullWhenAttribute">
-            <summary>
-                Specifies that when a method returns <see cref="P:System.Diagnostics.CodeAnalysis.MaybeNullWhenAttribute.ReturnValue"/>, 
-                the parameter may be <see langword="null"/> even if the corresponding type disallows it.
-            </summary>
-        </member>
-        <member name="P:System.Diagnostics.CodeAnalysis.MaybeNullWhenAttribute.ReturnValue">
-            <summary>
-                Gets the return value condition.
-                If the method returns this value, the associated parameter may be <see langword="null"/>.
-            </summary>
-        </member>
-        <member name="M:System.Diagnostics.CodeAnalysis.MaybeNullWhenAttribute.#ctor(System.Boolean)">
-            <summary>
-                 Initializes the attribute with the specified return value condition.
-            </summary>
-            <param name="returnValue">
-                The return value condition.
-                If the method returns this value, the associated parameter may be <see langword="null"/>.
-            </param>
-        </member>
-        <member name="T:System.Diagnostics.CodeAnalysis.NotNullAttribute">
-            <summary>
-                Specifies that an output is not <see langword="null"/> even if the
-                corresponding type allows it.
-            </summary>
-        </member>
-        <member name="M:System.Diagnostics.CodeAnalysis.NotNullAttribute.#ctor">
-            <summary>
-                Initializes a new instance of the <see cref="T:System.Diagnostics.CodeAnalysis.NotNullAttribute"/> class.
-            </summary>
-        </member>
-        <member name="T:System.Diagnostics.CodeAnalysis.NotNullIfNotNullAttribute">
-            <summary>
-                Specifies that the output will be non-<see langword="null"/> if the
-                named parameter is non-<see langword="null"/>.
-            </summary>
-        </member>
-        <member name="P:System.Diagnostics.CodeAnalysis.NotNullIfNotNullAttribute.ParameterName">
-            <summary>
-                Gets the associated parameter name.
-                The output will be non-<see langword="null"/> if the argument to the
-                parameter specified is non-<see langword="null"/>.
-            </summary>
-        </member>
-        <member name="M:System.Diagnostics.CodeAnalysis.NotNullIfNotNullAttribute.#ctor(System.String)">
-            <summary>
-                Initializes the attribute with the associated parameter name.
-            </summary>
-            <param name="parameterName">
-                The associated parameter name.
-                The output will be non-<see langword="null"/> if the argument to the
-                parameter specified is non-<see langword="null"/>.
-            </param>
-        </member>
-        <member name="T:System.Diagnostics.CodeAnalysis.NotNullWhenAttribute">
-            <summary>
-                Specifies that when a method returns <see cref="P:System.Diagnostics.CodeAnalysis.NotNullWhenAttribute.ReturnValue"/>,
-                the parameter will not be <see langword="null"/> even if the corresponding type allows it.
-            </summary>
-        </member>
-        <member name="P:System.Diagnostics.CodeAnalysis.NotNullWhenAttribute.ReturnValue">
-            <summary>
-                Gets the return value condition.
-                If the method returns this value, the associated parameter will not be <see langword="null"/>.
-            </summary>
-        </member>
-        <member name="M:System.Diagnostics.CodeAnalysis.NotNullWhenAttribute.#ctor(System.Boolean)">
-            <summary>
-                Initializes the attribute with the specified return value condition.
-            </summary>
-            <param name="returnValue">
-                The return value condition.
-                If the method returns this value, the associated parameter will not be <see langword="null"/>.
-            </param>
-        </member>
-    </members>
-</doc>
-=======
-<?xml version="1.0"?>
-<doc>
-    <assembly>
-        <name>CryptoExchange.Net</name>
-    </assembly>
-    <members>
-        <member name="T:CryptoExchange.Net.Attributes.JsonConversionAttribute">
-            <summary>
-            Used for conversion in ArrayConverter
-            </summary>
-        </member>
-        <member name="T:CryptoExchange.Net.Attributes.JsonOptionalPropertyAttribute">
-            <summary>
-            Marks property as optional
-            </summary>
-        </member>
-        <member name="T:CryptoExchange.Net.Authentication.ApiCredentials">
-            <summary>
-            Api credentials info
-            </summary>
-        </member>
-        <member name="P:CryptoExchange.Net.Authentication.ApiCredentials.Key">
-            <summary>
-            The api key to authenticate requests
-            </summary>
-        </member>
-        <member name="P:CryptoExchange.Net.Authentication.ApiCredentials.Secret">
-            <summary>
-            The api secret to authenticate requests
-            </summary>
-        </member>
-        <member name="P:CryptoExchange.Net.Authentication.ApiCredentials.PrivateKey">
-            <summary>
-            The private key to authenticate requests
-            </summary>
-        </member>
-        <member name="M:CryptoExchange.Net.Authentication.ApiCredentials.#ctor(CryptoExchange.Net.Authentication.PrivateKey)">
-            <summary>
-            Create Api credentials providing a private key for authentication
-            </summary>
-            <param name="privateKey">The private key used for signing</param>
-        </member>
-        <member name="M:CryptoExchange.Net.Authentication.ApiCredentials.#ctor(System.Security.SecureString,System.Security.SecureString)">
-            <summary>
-            Create Api credentials providing a api key and secret for authentication
-            </summary>
-            <param name="key">The api key used for identification</param>
-            <param name="secret">The api secret used for signing</param>
-        </member>
-        <member name="M:CryptoExchange.Net.Authentication.ApiCredentials.#ctor(System.String,System.String)">
-            <summary>
-            Create Api credentials providing a api key and secret for authentication
-            </summary>
-            <param name="key">The api key used for identification</param>
-            <param name="secret">The api secret used for signing</param>
-        </member>
-        <member name="M:CryptoExchange.Net.Authentication.ApiCredentials.Copy">
-            <summary>
-            Copy the credentials
-            </summary>
-            <returns></returns>
-        </member>
-        <member name="M:CryptoExchange.Net.Authentication.ApiCredentials.#ctor(System.IO.Stream,System.String,System.String)">
-            <summary>
-            Create Api credentials providing a stream containing json data. The json data should include two values: apiKey and apiSecret
-            </summary>
-            <param name="inputStream">The stream containing the json data</param>
-            <param name="identifierKey">A key to identify the credentials for the API. For example, when set to `binanceKey` the json data should contain a value for the property `binanceKey`. Defaults to 'apiKey'.</param>
-            <param name="identifierSecret">A key to identify the credentials for the API. For example, when set to `binanceSecret` the json data should contain a value for the property `binanceSecret`. Defaults to 'apiSecret'.</param>
-        </member>
-        <member name="M:CryptoExchange.Net.Authentication.ApiCredentials.TryGetValue(Newtonsoft.Json.Linq.JToken,System.String)">
-            <summary>
-            Try get the value of a key from a JToken
-            </summary>
-            <param name="data"></param>
-            <param name="key"></param>
-            <returns></returns>
-        </member>
-        <member name="M:CryptoExchange.Net.Authentication.ApiCredentials.Dispose">
-            <summary>
-            Dispose
-            </summary>
-        </member>
-        <member name="T:CryptoExchange.Net.Authentication.AuthenticationProvider">
-            <summary>
-            Base class for authentication providers
-            </summary>
-        </member>
-        <member name="P:CryptoExchange.Net.Authentication.AuthenticationProvider.Credentials">
-            <summary>
-            The provided credentials
-            </summary>
-        </member>
-        <member name="M:CryptoExchange.Net.Authentication.AuthenticationProvider.#ctor(CryptoExchange.Net.Authentication.ApiCredentials)">
-            <summary>
-            ctor
-            </summary>
-            <param name="credentials"></param>
-        </member>
-        <member name="M:CryptoExchange.Net.Authentication.AuthenticationProvider.AddAuthenticationToParameters(System.String,System.Net.Http.HttpMethod,System.Collections.Generic.Dictionary{System.String,System.Object},System.Boolean,CryptoExchange.Net.Objects.PostParameters,CryptoExchange.Net.Objects.ArrayParametersSerialization)">
-            <summary>
-            Add authentication to the parameter list
-            </summary>
-            <param name="uri"></param>
-            <param name="method"></param>
-            <param name="parameters"></param>
-            <param name="signed"></param>
-            <param name="postParameterPosition"></param>
-            <param name="arraySerialization"></param>
-            <returns></returns>
-        </member>
-        <member name="M:CryptoExchange.Net.Authentication.AuthenticationProvider.AddAuthenticationToHeaders(System.String,System.Net.Http.HttpMethod,System.Collections.Generic.Dictionary{System.String,System.Object},System.Boolean,CryptoExchange.Net.Objects.PostParameters,CryptoExchange.Net.Objects.ArrayParametersSerialization)">
-            <summary>
-            Add authentication to the header dictionary
-            </summary>
-            <param name="uri"></param>
-            <param name="method"></param>
-            <param name="parameters"></param>
-            <param name="signed"></param>
-            <param name="postParameterPosition"></param>
-            <param name="arraySerialization"></param>
-            <returns></returns>
-        </member>
-        <member name="M:CryptoExchange.Net.Authentication.AuthenticationProvider.Sign(System.String)">
-            <summary>
-            Sign a string
-            </summary>
-            <param name="toSign"></param>
-            <returns></returns>
-        </member>
-        <member name="M:CryptoExchange.Net.Authentication.AuthenticationProvider.Sign(System.Byte[])">
-            <summary>
-            Sign a byte array
-            </summary>
-            <param name="toSign"></param>
-            <returns></returns>
-        </member>
-        <member name="M:CryptoExchange.Net.Authentication.AuthenticationProvider.ByteToString(System.Byte[])">
-            <summary>
-            Convert byte array to hex
-            </summary>
-            <param name="buff"></param>
-            <returns></returns>
-        </member>
-        <member name="T:CryptoExchange.Net.Authentication.PrivateKey">
-            <summary>
-            Private key info
-            </summary>
-        </member>
-        <member name="P:CryptoExchange.Net.Authentication.PrivateKey.Key">
-            <summary>
-            The private key
-            </summary>
-        </member>
-        <member name="P:CryptoExchange.Net.Authentication.PrivateKey.Passphrase">
-            <summary>
-            The private key's pass phrase
-            </summary>
-        </member>
-        <member name="P:CryptoExchange.Net.Authentication.PrivateKey.IsEncrypted">
-            <summary>
-            Indicates if the private key is encrypted or not
-            </summary>
-        </member>
-        <member name="M:CryptoExchange.Net.Authentication.PrivateKey.#ctor(System.Security.SecureString,System.Security.SecureString)">
-            <summary>
-            Create a private key providing an encrypted key information
-            </summary>
-            <param name="key">The private key used for signing</param>
-            <param name="passphrase">The private key's passphrase</param>
-        </member>
-        <member name="M:CryptoExchange.Net.Authentication.PrivateKey.#ctor(System.String,System.String)">
-            <summary>
-            Create a private key providing an encrypted key information
-            </summary>
-            <param name="key">The private key used for signing</param>
-            <param name="passphrase">The private key's passphrase</param>
-        </member>
-        <member name="M:CryptoExchange.Net.Authentication.PrivateKey.#ctor(System.Security.SecureString)">
-            <summary>
-            Create a private key providing an unencrypted key information
-            </summary>
-            <param name="key">The private key used for signing</param>
-        </member>
-        <member name="M:CryptoExchange.Net.Authentication.PrivateKey.#ctor(System.String)">
-            <summary>
-            Create a private key providing an encrypted key information
-            </summary>
-            <param name="key">The private key used for signing</param>
-        </member>
-        <member name="M:CryptoExchange.Net.Authentication.PrivateKey.Copy">
-            <summary>
-            Copy the private key
-            </summary>
-            <returns></returns>
-        </member>
-        <member name="M:CryptoExchange.Net.Authentication.PrivateKey.Dispose">
-            <summary>
-            Dispose
-            </summary>
-        </member>
-        <member name="T:CryptoExchange.Net.BaseClient">
-            <summary>
-            The base for all clients
-            </summary>
-        </member>
-        <member name="P:CryptoExchange.Net.BaseClient.BaseAddress">
-            <summary>
-            The address of the client
-            </summary>
-        </member>
-        <member name="F:CryptoExchange.Net.BaseClient.log">
-            <summary>
-            The log object
-            </summary>
-        </member>
-        <member name="F:CryptoExchange.Net.BaseClient.apiProxy">
-            <summary>
-            The api proxy
-            </summary>
-        </member>
-        <member name="F:CryptoExchange.Net.BaseClient.authProvider">
-            <summary>
-            The auth provider
-            </summary>
-        </member>
-        <member name="F:CryptoExchange.Net.BaseClient.lastId">
-            <summary>
-            The last used id
-            </summary>
-        </member>
-        <member name="F:CryptoExchange.Net.BaseClient.idLock">
-            <summary>
-            Lock for id generating
-            </summary>
-        </member>
-        <member name="P:CryptoExchange.Net.BaseClient.LastId">
-            <summary>
-            Last is used
-            </summary>
-        </member>
-        <member name="M:CryptoExchange.Net.BaseClient.#ctor(CryptoExchange.Net.Objects.ClientOptions,CryptoExchange.Net.Authentication.AuthenticationProvider)">
-            <summary>
-            ctor
-            </summary>
-            <param name="options"></param>
-            <param name="authenticationProvider"></param>
-        </member>
-        <member name="M:CryptoExchange.Net.BaseClient.SetAuthenticationProvider(CryptoExchange.Net.Authentication.AuthenticationProvider)">
-            <summary>
-            Set the authentication provider
-            </summary>
-            <param name="authenticationProvider"></param>
-        </member>
-        <member name="M:CryptoExchange.Net.BaseClient.ValidateJson(System.String)">
-            <summary>
-            Tries to parse the json data and returns a token
-            </summary>
-            <param name="data">The data to parse</param>
-            <returns></returns>
-        </member>
-        <member name="M:CryptoExchange.Net.BaseClient.Deserialize``1(System.String,System.Boolean,Newtonsoft.Json.JsonSerializer)">
-            <summary>
-            Deserialize a string into an object
-            </summary>
-            <typeparam name="T">The type to deserialize into</typeparam>
-            <param name="data">The data to deserialize</param>
-            <param name="checkObject">Whether or not the parsing should be checked for missing properties (will output data to the logging if log verbosity is Debug)</param>
-            <param name="serializer">A specific serializer to use</param>
-            <returns></returns>
-        </member>
-        <member name="M:CryptoExchange.Net.BaseClient.Deserialize``1(Newtonsoft.Json.Linq.JToken,System.Boolean,Newtonsoft.Json.JsonSerializer)">
-            <summary>
-            Deserialize a JToken into an object
-            </summary>
-            <typeparam name="T">The type to deserialize into</typeparam>
-            <param name="obj">The data to deserialize</param>
-            <param name="checkObject">Whether or not the parsing should be checked for missing properties (will output data to the logging if log verbosity is Debug)</param>
-            <param name="serializer">A specific serializer to use</param>
-            <returns></returns>
-        </member>
-        <member name="M:CryptoExchange.Net.BaseClient.Deserialize``1(System.IO.Stream,Newtonsoft.Json.JsonSerializer)">
-            <summary>
-            Deserialize a stream into an object
-            </summary>
-            <typeparam name="T">The type to deserialize into</typeparam>
-            <param name="stream">The stream to deserialize</param>
-            <param name="serializer">A specific serializer to use</param>
-            <returns></returns>
-        </member>
-        <member name="M:CryptoExchange.Net.BaseClient.NextId">
-            <summary>
-            Generate a unique id
-            </summary>
-            <returns></returns>
-        </member>
-        <member name="M:CryptoExchange.Net.BaseClient.FillPathParameter(System.String,System.String[])">
-            <summary>
-            Fill parameters in a path. Parameters are specified by '{}' and should be specified in occuring sequence
-            </summary>
-            <param name="path">The total path string</param>
-            <param name="values">The values to fill</param>
-            <returns></returns>
-        </member>
-        <member name="M:CryptoExchange.Net.BaseClient.Dispose">
-            <summary>
-            Dispose
-            </summary>
-        </member>
-        <member name="T:CryptoExchange.Net.Converters.ArrayConverter">
-            <summary>
-            Converter for arrays to properties
-            </summary>
-        </member>
-        <member name="M:CryptoExchange.Net.Converters.ArrayConverter.CanConvert(System.Type)">
-            <inheritdoc />
-        </member>
-        <member name="M:CryptoExchange.Net.Converters.ArrayConverter.ReadJson(Newtonsoft.Json.JsonReader,System.Type,System.Object,Newtonsoft.Json.JsonSerializer)">
-            <inheritdoc />
-        </member>
-        <member name="M:CryptoExchange.Net.Converters.ArrayConverter.WriteJson(Newtonsoft.Json.JsonWriter,System.Object,Newtonsoft.Json.JsonSerializer)">
-            <inheritdoc />
-        </member>
-        <member name="T:CryptoExchange.Net.Converters.ArrayPropertyAttribute">
-            <summary>
-            Mark property as an index in the array
-            </summary>
-        </member>
-        <member name="P:CryptoExchange.Net.Converters.ArrayPropertyAttribute.Index">
-            <summary>
-            The index in the array
-            </summary>
-        </member>
-        <member name="M:CryptoExchange.Net.Converters.ArrayPropertyAttribute.#ctor(System.Int32)">
-            <summary>
-            ctor
-            </summary>
-            <param name="index"></param>
-        </member>
-        <member name="T:CryptoExchange.Net.Converters.BaseConverter`1">
-            <summary>
-            Base class for enum converters
-            </summary>
-            <typeparam name="T">Type of enum to convert</typeparam>
-        </member>
-        <member name="P:CryptoExchange.Net.Converters.BaseConverter`1.Mapping">
-            <summary>
-            The enum->string mapping
-            </summary>
-        </member>
-        <member name="M:CryptoExchange.Net.Converters.BaseConverter`1.#ctor(System.Boolean)">
-            <summary>
-            ctor
-            </summary>
-            <param name="useQuotes"></param>
-        </member>
-        <member name="M:CryptoExchange.Net.Converters.BaseConverter`1.WriteJson(Newtonsoft.Json.JsonWriter,System.Object,Newtonsoft.Json.JsonSerializer)">
-            <inheritdoc />
-        </member>
-        <member name="M:CryptoExchange.Net.Converters.BaseConverter`1.ReadJson(Newtonsoft.Json.JsonReader,System.Type,System.Object,Newtonsoft.Json.JsonSerializer)">
-            <inheritdoc />
-        </member>
-        <member name="M:CryptoExchange.Net.Converters.BaseConverter`1.ReadString(System.String)">
-            <summary>
-            Convert a string value
-            </summary>
-            <param name="data"></param>
-            <returns></returns>
-        </member>
-        <member name="M:CryptoExchange.Net.Converters.BaseConverter`1.CanConvert(System.Type)">
-            <inheritdoc />
-        </member>
-        <member name="T:CryptoExchange.Net.Converters.TimestampConverter">
-            <summary>
-            converter for milliseconds to datetime
-            </summary>
-        </member>
-        <member name="M:CryptoExchange.Net.Converters.TimestampConverter.CanConvert(System.Type)">
-            <inheritdoc />
-        </member>
-        <member name="M:CryptoExchange.Net.Converters.TimestampConverter.ReadJson(Newtonsoft.Json.JsonReader,System.Type,System.Object,Newtonsoft.Json.JsonSerializer)">
-            <inheritdoc />
-        </member>
-        <member name="M:CryptoExchange.Net.Converters.TimestampConverter.WriteJson(Newtonsoft.Json.JsonWriter,System.Object,Newtonsoft.Json.JsonSerializer)">
-            <inheritdoc />
-        </member>
-        <member name="T:CryptoExchange.Net.Converters.TimestampNanoSecondsConverter">
-            <summary>
-            Converter for nanoseconds to datetime
-            </summary>
-        </member>
-        <member name="M:CryptoExchange.Net.Converters.TimestampNanoSecondsConverter.CanConvert(System.Type)">
-            <inheritdoc />
-        </member>
-        <member name="M:CryptoExchange.Net.Converters.TimestampNanoSecondsConverter.ReadJson(Newtonsoft.Json.JsonReader,System.Type,System.Object,Newtonsoft.Json.JsonSerializer)">
-            <inheritdoc />
-        </member>
-        <member name="M:CryptoExchange.Net.Converters.TimestampNanoSecondsConverter.WriteJson(Newtonsoft.Json.JsonWriter,System.Object,Newtonsoft.Json.JsonSerializer)">
-            <inheritdoc />
-        </member>
-        <member name="T:CryptoExchange.Net.Converters.TimestampSecondsConverter">
-            <summary>
-            Converter for seconds to datetime
-            </summary>
-        </member>
-        <member name="M:CryptoExchange.Net.Converters.TimestampSecondsConverter.CanConvert(System.Type)">
-            <inheritdoc />
-        </member>
-        <member name="M:CryptoExchange.Net.Converters.TimestampSecondsConverter.ReadJson(Newtonsoft.Json.JsonReader,System.Type,System.Object,Newtonsoft.Json.JsonSerializer)">
-            <inheritdoc />
-        </member>
-        <member name="M:CryptoExchange.Net.Converters.TimestampSecondsConverter.WriteJson(Newtonsoft.Json.JsonWriter,System.Object,Newtonsoft.Json.JsonSerializer)">
-            <inheritdoc />
-        </member>
-        <member name="T:CryptoExchange.Net.Converters.UTCDateTimeConverter">
-            <summary>
-            Converter for utc datetime
-            </summary>
-        </member>
-        <member name="M:CryptoExchange.Net.Converters.UTCDateTimeConverter.WriteJson(Newtonsoft.Json.JsonWriter,System.Object,Newtonsoft.Json.JsonSerializer)">
-            <inheritdoc />
-        </member>
-        <member name="M:CryptoExchange.Net.Converters.UTCDateTimeConverter.ReadJson(Newtonsoft.Json.JsonReader,System.Type,System.Object,Newtonsoft.Json.JsonSerializer)">
-            <inheritdoc />
-        </member>
-        <member name="M:CryptoExchange.Net.Converters.UTCDateTimeConverter.CanConvert(System.Type)">
-            <inheritdoc />
-        </member>
-        <member name="T:CryptoExchange.Net.ExtensionMethods">
-            <summary>
-            Helper methods
-            </summary>
-        </member>
-        <member name="M:CryptoExchange.Net.ExtensionMethods.AddParameter(System.Collections.Generic.Dictionary{System.String,System.Object},System.String,System.String)">
-            <summary>
-            Add a parameter
-            </summary>
-            <param name="parameters"></param>
-            <param name="key"></param>
-            <param name="value"></param>
-        </member>
-        <member name="M:CryptoExchange.Net.ExtensionMethods.AddParameter(System.Collections.Generic.Dictionary{System.String,System.Object},System.String,System.Object)">
-            <summary>
-            Add a parameter
-            </summary>
-            <param name="parameters"></param>
-            <param name="key"></param>
-            <param name="value"></param>
-        </member>
-        <member name="M:CryptoExchange.Net.ExtensionMethods.AddOptionalParameter(System.Collections.Generic.Dictionary{System.String,System.Object},System.String,System.Object)">
-            <summary>
-            Add an optional parameter. Not added if value is null
-            </summary>
-            <param name="parameters"></param>
-            <param name="key"></param>
-            <param name="value"></param>
-        </member>
-        <member name="M:CryptoExchange.Net.ExtensionMethods.AddOptionalParameter(System.Collections.Generic.Dictionary{System.String,System.String},System.String,System.String)">
-            <summary>
-            Add an optional parameter. Not added if value is null
-            </summary>
-            <param name="parameters"></param>
-            <param name="key"></param>
-            <param name="value"></param>
-        </member>
-        <member name="M:CryptoExchange.Net.ExtensionMethods.CreateParamString(System.Collections.Generic.Dictionary{System.String,System.Object},System.Boolean,CryptoExchange.Net.Objects.ArrayParametersSerialization)">
-            <summary>
-            Create a query string of the specified parameters
-            </summary>
-            <param name="parameters">The parameters to use</param>
-            <param name="urlEncodeValues">Whether or not the values should be url encoded</param>
-            <param name="serializationType">How to serialize array parameters</param>
-            <returns></returns>
-        </member>
-        <member name="M:CryptoExchange.Net.ExtensionMethods.GetString(System.Security.SecureString)">
-            <summary>
-            Get the string the secure string is representing
-            </summary>
-            <param name="source">The source secure string</param>
-            <returns></returns>
-        </member>
-        <member name="M:CryptoExchange.Net.ExtensionMethods.ToSecureString(System.String)">
-            <summary>
-            Create a secure string from a string
-            </summary>
-            <param name="source"></param>
-            <returns></returns>
-        </member>
-        <member name="M:CryptoExchange.Net.ExtensionMethods.WaitOneAsync(System.Threading.WaitHandle,System.Int32,System.Threading.CancellationToken)">
-            <summary>
-            Wait one async
-            </summary>
-            <param name="handle"></param>
-            <param name="millisecondsTimeout"></param>
-            <param name="cancellationToken"></param>
-            <returns></returns>
-        </member>
-        <member name="M:CryptoExchange.Net.ExtensionMethods.WaitOneAsync(System.Threading.WaitHandle,System.TimeSpan)">
-            <summary>
-            Wait one async
-            </summary>
-            <param name="handle"></param>
-            <param name="timeout"></param>
-            <returns></returns>
-        </member>
-        <member name="M:CryptoExchange.Net.ExtensionMethods.ToJToken(System.String,CryptoExchange.Net.Logging.Log)">
-            <summary>
-            String to JToken
-            </summary>
-            <param name="stringData"></param>
-            <param name="log"></param>
-            <returns></returns>
-        </member>
-        <member name="M:CryptoExchange.Net.ExtensionMethods.ValidateIntValues(System.Int32,System.String,System.Int32[])">
-            <summary>
-            Validates an int is one of the allowed values
-            </summary>
-            <param name="value">Value of the int</param>
-            <param name="argumentName">Name of the parameter</param>
-            <param name="allowedValues">Allowed values</param>
-        </member>
-        <member name="M:CryptoExchange.Net.ExtensionMethods.ValidateIntBetween(System.Int32,System.String,System.Int32,System.Int32)">
-            <summary>
-            Validates an int is between two values
-            </summary>
-            <param name="value">The value of the int</param>
-            <param name="argumentName">Name of the parameter</param>
-            <param name="minValue">Min value</param>
-            <param name="maxValue">Max value</param>
-        </member>
-        <member name="M:CryptoExchange.Net.ExtensionMethods.ValidateNotNull(System.String,System.String)">
-            <summary>
-            Validates a string is not null or empty
-            </summary>
-            <param name="value">The value of the string</param>
-            <param name="argumentName">Name of the parameter</param>
-        </member>
-        <member name="M:CryptoExchange.Net.ExtensionMethods.ValidateNotNull(System.Object,System.String)">
-            <summary>
-            Validates an object is not null
-            </summary>
-            <param name="value">The value of the object</param>
-            <param name="argumentName">Name of the parameter</param>
-        </member>
-        <member name="M:CryptoExchange.Net.ExtensionMethods.ValidateNotNull``1(System.Collections.Generic.IEnumerable{``0},System.String)">
-            <summary>
-            Validates a list is not null or empty
-            </summary>
-            <param name="value">The value of the object</param>
-            <param name="argumentName">Name of the parameter</param>
-        </member>
-        <member name="T:CryptoExchange.Net.Interfaces.IRateLimiter">
-            <summary>
-            Rate limiter interface
-            </summary>
-        </member>
-        <member name="M:CryptoExchange.Net.Interfaces.IRateLimiter.LimitRequest(CryptoExchange.Net.RestClient,System.String,CryptoExchange.Net.Objects.RateLimitingBehaviour)">
-            <summary>
-            Limit the request if needed
-            </summary>
-            <param name="client"></param>
-            <param name="url"></param>
-            <param name="limitBehaviour"></param>
-            <returns></returns>
-        </member>
-        <member name="T:CryptoExchange.Net.Interfaces.IRequest">
-            <summary>
-            Request interface
-            </summary>
-        </member>
-        <member name="P:CryptoExchange.Net.Interfaces.IRequest.Accept">
-            <summary>
-            Accept header
-            </summary>
-        </member>
-        <member name="P:CryptoExchange.Net.Interfaces.IRequest.Content">
-            <summary>
-            Content
-            </summary>
-        </member>
-        <member name="P:CryptoExchange.Net.Interfaces.IRequest.Method">
-            <summary>
-            Method
-            </summary>
-        </member>
-        <member name="P:CryptoExchange.Net.Interfaces.IRequest.Uri">
-            <summary>
-            Uri
-            </summary>
-        </member>
-        <member name="P:CryptoExchange.Net.Interfaces.IRequest.RequestId">
-            <summary>
-            internal request id for tracing
-            </summary>
-        </member>
-        <member name="M:CryptoExchange.Net.Interfaces.IRequest.SetContent(System.Byte[])">
-            <summary>
-            Set byte content
-            </summary>
-            <param name="data"></param>
-        </member>
-        <member name="M:CryptoExchange.Net.Interfaces.IRequest.SetContent(System.String,System.String)">
-            <summary>
-            Set string content
-            </summary>
-            <param name="data"></param>
-            <param name="contentType"></param>
-        </member>
-        <member name="M:CryptoExchange.Net.Interfaces.IRequest.AddHeader(System.String,System.String)">
-            <summary>
-            Add a header to the request
-            </summary>
-            <param name="key"></param>
-            <param name="value"></param>
-        </member>
-        <member name="M:CryptoExchange.Net.Interfaces.IRequest.GetResponse(System.Threading.CancellationToken)">
-            <summary>
-            Get the response
-            </summary>
-            <param name="cancellationToken"></param>
-            <returns></returns>
-        </member>
-        <member name="T:CryptoExchange.Net.Interfaces.IRequestFactory">
-            <summary>
-            Request factory interface
-            </summary>
-        </member>
-        <member name="M:CryptoExchange.Net.Interfaces.IRequestFactory.Create(System.Net.Http.HttpMethod,System.String)">
-            <summary>
-            Create a request for an uri
-            </summary>
-            <param name="method"></param>
-            <param name="uri"></param>
-            <returns></returns>
-        </member>
-        <member name="M:CryptoExchange.Net.Interfaces.IRequestFactory.Configure(System.TimeSpan,CryptoExchange.Net.Objects.ApiProxy,System.Boolean)">
-            <summary>
-            Configure the requests created by this factory
-            </summary>
-            <param name="requestTimeout">Request timeout to use</param>
-            <param name="proxy">Proxy settings to use</param>
-            <param name="isTracingEnabled">Should generate unique id for requests</param>
-        </member>
-        <member name="T:CryptoExchange.Net.Interfaces.IResponse">
-            <summary>
-            Response object interface
-            </summary>
-        </member>
-        <member name="P:CryptoExchange.Net.Interfaces.IResponse.StatusCode">
-            <summary>
-            The response status code
-            </summary>
-        </member>
-        <member name="P:CryptoExchange.Net.Interfaces.IResponse.IsSuccessStatusCode">
-            <summary>
-            Whether the status code indicates a success status
-            </summary>
-        </member>
-        <member name="P:CryptoExchange.Net.Interfaces.IResponse.ResponseHeaders">
-            <summary>
-            The response headers
-            </summary>
-        </member>
-        <member name="M:CryptoExchange.Net.Interfaces.IResponse.GetResponseStream">
-            <summary>
-            Get the response stream
-            </summary>
-            <returns></returns>
-        </member>
-        <member name="M:CryptoExchange.Net.Interfaces.IResponse.Close">
-            <summary>
-            Close the response
-            </summary>
-        </member>
-        <member name="T:CryptoExchange.Net.Interfaces.IRestClient">
-            <summary>
-            Base class for rest API implementations
-            </summary>
-        </member>
-        <member name="P:CryptoExchange.Net.Interfaces.IRestClient.RequestFactory">
-            <summary>
-            The factory for creating requests. Used for unit testing
-            </summary>
-        </member>
-        <member name="P:CryptoExchange.Net.Interfaces.IRestClient.RateLimitBehaviour">
-            <summary>
-            What should happen when hitting a rate limit
-            </summary>
-        </member>
-        <member name="P:CryptoExchange.Net.Interfaces.IRestClient.RateLimiters">
-            <summary>
-            List of active rate limiters
-            </summary>
-        </member>
-        <member name="P:CryptoExchange.Net.Interfaces.IRestClient.TotalRequestsMade">
-            <summary>
-            The total amount of requests made
-            </summary>
-        </member>
-        <member name="P:CryptoExchange.Net.Interfaces.IRestClient.BaseAddress">
-            <summary>
-            The base address of the API
-            </summary>
-        </member>
-        <member name="M:CryptoExchange.Net.Interfaces.IRestClient.AddRateLimiter(CryptoExchange.Net.Interfaces.IRateLimiter)">
-            <summary>
-            Adds a rate limiter to the client. There are 2 choices, the <see cref="T:CryptoExchange.Net.RateLimiter.RateLimiterTotal"/> and the <see cref="T:CryptoExchange.Net.RateLimiter.RateLimiterPerEndpoint"/>.
-            </summary>
-            <param name="limiter">The limiter to add</param>
-        </member>
-        <member name="M:CryptoExchange.Net.Interfaces.IRestClient.RemoveRateLimiters">
-            <summary>
-            Removes all rate limiters from this client
-            </summary>
-        </member>
-        <member name="M:CryptoExchange.Net.Interfaces.IRestClient.Ping(System.Threading.CancellationToken)">
-            <summary>
-            Ping to see if the server is reachable
-            </summary>
-            <returns>The roundtrip time of the ping request</returns>
-        </member>
-        <member name="M:CryptoExchange.Net.Interfaces.IRestClient.PingAsync(System.Threading.CancellationToken)">
-            <summary>
-            Ping to see if the server is reachable
-            </summary>
-            <returns>The roundtrip time of the ping request</returns>
-        </member>
-        <member name="T:CryptoExchange.Net.Interfaces.ISocketClient">
-            <summary>
-            Base class for socket API implementations
-            </summary>
-        </member>
-        <member name="P:CryptoExchange.Net.Interfaces.ISocketClient.SocketFactory">
-            <summary>
-            The factory for creating sockets. Used for unit testing
-            </summary>
-        </member>
-        <member name="P:CryptoExchange.Net.Interfaces.ISocketClient.ReconnectInterval">
-            <summary>
-            The time in between reconnect attempts
-            </summary>
-        </member>
-        <member name="P:CryptoExchange.Net.Interfaces.ISocketClient.AutoReconnect">
-            <summary>
-            Whether the client should try to auto reconnect when losing connection
-            </summary>
-        </member>
-        <member name="P:CryptoExchange.Net.Interfaces.ISocketClient.BaseAddress">
-            <summary>
-            The base address of the API
-            </summary>
-        </member>
-        <member name="P:CryptoExchange.Net.Interfaces.ISocketClient.ResponseTimeout">
-            <inheritdoc cref="P:CryptoExchange.Net.Objects.SocketClientOptions.SocketResponseTimeout"/>
-        </member>
-        <member name="P:CryptoExchange.Net.Interfaces.ISocketClient.SocketNoDataTimeout">
-            <inheritdoc cref="P:CryptoExchange.Net.Objects.SocketClientOptions.SocketNoDataTimeout"/>
-        </member>
-        <member name="P:CryptoExchange.Net.Interfaces.ISocketClient.MaxSocketConnections">
-            <summary>
-            The max amount of concurrent socket connections
-            </summary>
-        </member>
-        <member name="P:CryptoExchange.Net.Interfaces.ISocketClient.SocketCombineTarget">
-            <inheritdoc cref="P:CryptoExchange.Net.Objects.SocketClientOptions.SocketSubscriptionsCombineTarget"/>
-        </member>
-        <member name="M:CryptoExchange.Net.Interfaces.ISocketClient.Unsubscribe(CryptoExchange.Net.Sockets.UpdateSubscription)">
-            <summary>
-            Unsubscribe from a stream
-            </summary>
-            <param name="subscription">The subscription to unsubscribe</param>
-            <returns></returns>
-        </member>
-        <member name="M:CryptoExchange.Net.Interfaces.ISocketClient.UnsubscribeAll">
-            <summary>
-            Unsubscribe all subscriptions
-            </summary>
-            <returns></returns>
-        </member>
-        <member name="T:CryptoExchange.Net.Interfaces.ISymbolOrderBook">
-            <summary>
-            Interface for order book
-            </summary>
-        </member>
-        <member name="P:CryptoExchange.Net.Interfaces.ISymbolOrderBook.Status">
-            <summary>
-            The status of the order book. Order book is up to date when the status is `Synced`
-            </summary>
-        </member>
-        <member name="P:CryptoExchange.Net.Interfaces.ISymbolOrderBook.LastSequenceNumber">
-            <summary>
-            Last update identifier
-            </summary>
-        </member>
-        <member name="P:CryptoExchange.Net.Interfaces.ISymbolOrderBook.Symbol">
-            <summary>
-            The symbol of the order book
-            </summary>
-        </member>
-        <member name="E:CryptoExchange.Net.Interfaces.ISymbolOrderBook.OnStatusChange">
-            <summary>
-            Event when the state changes
-            </summary>
-        </member>
-        <member name="E:CryptoExchange.Net.Interfaces.ISymbolOrderBook.OnOrderBookUpdate">
-            <summary>
-            Event when order book was updated. Be careful! It can generate a lot of events at high-liquidity markets
-            </summary>    
-        </member>
-        <member name="E:CryptoExchange.Net.Interfaces.ISymbolOrderBook.OnBestOffersChanged">
-            <summary>
-            Event when the BestBid or BestAsk changes ie a Pricing Tick
-            </summary>
-        </member>
-        <member name="P:CryptoExchange.Net.Interfaces.ISymbolOrderBook.LastOrderBookUpdate">
-            <summary>
-            Timestamp of the last update
-            </summary>
-        </member>
-        <member name="P:CryptoExchange.Net.Interfaces.ISymbolOrderBook.AskCount">
-            <summary>
-            The number of asks in the book
-            </summary>
-        </member>
-        <member name="P:CryptoExchange.Net.Interfaces.ISymbolOrderBook.BidCount">
-            <summary>
-            The number of bids in the book
-            </summary>
-        </member>
-        <member name="P:CryptoExchange.Net.Interfaces.ISymbolOrderBook.Asks">
-            <summary>
-            The list of asks
-            </summary>
-        </member>
-        <member name="P:CryptoExchange.Net.Interfaces.ISymbolOrderBook.Bids">
-            <summary>
-            The list of bids
-            </summary>
-        </member>
-        <member name="P:CryptoExchange.Net.Interfaces.ISymbolOrderBook.BestBid">
-            <summary>
-            The best bid currently in the order book
-            </summary>
-        </member>
-        <member name="P:CryptoExchange.Net.Interfaces.ISymbolOrderBook.BestAsk">
-            <summary>
-            The best ask currently in the order book
-            </summary>
-        </member>
-        <member name="P:CryptoExchange.Net.Interfaces.ISymbolOrderBook.BestOffers">
-            <summary>
-            BestBid/BesAsk returned as a pair
-            </summary>
-        </member>
-        <member name="M:CryptoExchange.Net.Interfaces.ISymbolOrderBook.Start">
-            <summary>
-            Start connecting and synchronizing the order book
-            </summary>
-            <returns></returns>
-        </member>
-        <member name="M:CryptoExchange.Net.Interfaces.ISymbolOrderBook.StartAsync">
-            <summary>
-            Start connecting and synchronizing the order book
-            </summary>
-            <returns></returns>
-        </member>
-        <member name="M:CryptoExchange.Net.Interfaces.ISymbolOrderBook.Stop">
-            <summary>
-            Stop syncing the order book
-            </summary>
-            <returns></returns>
-        </member>
-        <member name="M:CryptoExchange.Net.Interfaces.ISymbolOrderBook.StopAsync">
-            <summary>
-            Stop syncing the order book
-            </summary>
-            <returns></returns>
-        </member>
-        <member name="T:CryptoExchange.Net.Interfaces.ISymbolOrderBookEntry">
-            <summary>
-            Interface for order book entries
-            </summary>
-        </member>
-        <member name="P:CryptoExchange.Net.Interfaces.ISymbolOrderBookEntry.Quantity">
-            <summary>
-            The quantity of the entry
-            </summary>
-        </member>
-        <member name="P:CryptoExchange.Net.Interfaces.ISymbolOrderBookEntry.Price">
-            <summary>
-            The price of the entry
-            </summary>
-        </member>
-        <member name="T:CryptoExchange.Net.Interfaces.ISymbolOrderSequencedBookEntry">
-            <summary>
-            Interface for order book entries
-            </summary>
-        </member>
-        <member name="P:CryptoExchange.Net.Interfaces.ISymbolOrderSequencedBookEntry.Sequence">
-            <summary>
-            Sequence of the update
-            </summary>
-        </member>
-        <member name="T:CryptoExchange.Net.Interfaces.IWebsocket">
-            <summary>
-            Interface for websocket interaction
-            </summary>
-        </member>
-        <member name="E:CryptoExchange.Net.Interfaces.IWebsocket.OnClose">
-            <summary>
-            Websocket closed
-            </summary>
-        </member>
-        <member name="E:CryptoExchange.Net.Interfaces.IWebsocket.OnMessage">
-            <summary>
-            Websocket message received
-            </summary>
-        </member>
-        <member name="E:CryptoExchange.Net.Interfaces.IWebsocket.OnError">
-            <summary>
-            Websocket error
-            </summary>
-        </member>
-        <member name="E:CryptoExchange.Net.Interfaces.IWebsocket.OnOpen">
-            <summary>
-            Websocket opened
-            </summary>
-        </member>
-        <member name="P:CryptoExchange.Net.Interfaces.IWebsocket.Id">
-            <summary>
-            Id
-            </summary>
-        </member>
-        <member name="P:CryptoExchange.Net.Interfaces.IWebsocket.Origin">
-            <summary>
-            Origin
-            </summary>
-        </member>
-        <member name="P:CryptoExchange.Net.Interfaces.IWebsocket.Reconnecting">
-            <summary>
-            Reconnecting
-            </summary>
-        </member>
-        <member name="P:CryptoExchange.Net.Interfaces.IWebsocket.DataInterpreterBytes">
-            <summary>
-            Handler for byte data
-            </summary>
-        </member>
-        <member name="P:CryptoExchange.Net.Interfaces.IWebsocket.DataInterpreterString">
-            <summary>
-            Handler for string data
-            </summary>
-        </member>
-        <member name="P:CryptoExchange.Net.Interfaces.IWebsocket.Url">
-            <summary>
-            Socket url
-            </summary>
-        </member>
-        <member name="P:CryptoExchange.Net.Interfaces.IWebsocket.SocketState">
-            <summary>
-            State
-            </summary>
-        </member>
-        <member name="P:CryptoExchange.Net.Interfaces.IWebsocket.IsClosed">
-            <summary>
-            Is closed
-            </summary>
-        </member>
-        <member name="P:CryptoExchange.Net.Interfaces.IWebsocket.IsOpen">
-            <summary>
-            Is open
-            </summary>
-        </member>
-        <member name="P:CryptoExchange.Net.Interfaces.IWebsocket.SSLProtocols">
-            <summary>
-            Supported ssl protocols
-            </summary>
-        </member>
-        <member name="P:CryptoExchange.Net.Interfaces.IWebsocket.Timeout">
-            <summary>
-            Timeout
-            </summary>
-        </member>
-        <member name="M:CryptoExchange.Net.Interfaces.IWebsocket.Connect">
-            <summary>
-            Connect the socket
-            </summary>
-            <returns></returns>
-        </member>
-        <member name="M:CryptoExchange.Net.Interfaces.IWebsocket.Send(System.String)">
-            <summary>
-            Send data
-            </summary>
-            <param name="data"></param>
-        </member>
-        <member name="M:CryptoExchange.Net.Interfaces.IWebsocket.Reset">
-            <summary>
-            Reset socket
-            </summary>
-        </member>
-        <member name="M:CryptoExchange.Net.Interfaces.IWebsocket.Close">
-            <summary>
-            Close the connecting
-            </summary>
-            <returns></returns>
-        </member>
-        <member name="M:CryptoExchange.Net.Interfaces.IWebsocket.SetProxy(System.String,System.Int32)">
-            <summary>
-            Set proxy
-            </summary>
-            <param name="host"></param>
-            <param name="port"></param>
-        </member>
-        <member name="T:CryptoExchange.Net.Interfaces.IWebsocketFactory">
-            <summary>
-            Websocket factory interface
-            </summary>
-        </member>
-        <member name="M:CryptoExchange.Net.Interfaces.IWebsocketFactory.CreateWebsocket(CryptoExchange.Net.Logging.Log,System.String)">
-            <summary>
-            Create a websocket for an url
-            </summary>
-            <param name="log"></param>
-            <param name="url"></param>
-            <returns></returns>
-        </member>
-        <member name="M:CryptoExchange.Net.Interfaces.IWebsocketFactory.CreateWebsocket(CryptoExchange.Net.Logging.Log,System.String,System.Collections.Generic.IDictionary{System.String,System.String},System.Collections.Generic.IDictionary{System.String,System.String})">
-            <summary>
-            Create a websocket for an url
-            </summary>
-            <param name="log"></param>
-            <param name="url"></param>
-            <param name="cookies"></param>
-            <param name="headers"></param>
-            <returns></returns>
-        </member>
-        <member name="T:CryptoExchange.Net.Logging.DebugTextWriter">
-            <summary>
-            Default log writer, writes to debug
-            </summary>
-        </member>
-        <member name="P:CryptoExchange.Net.Logging.DebugTextWriter.Encoding">
-            <inheritdoc />
-        </member>
-        <member name="M:CryptoExchange.Net.Logging.DebugTextWriter.WriteLine(System.String)">
-            <inheritdoc />
-        </member>
-        <member name="T:CryptoExchange.Net.Logging.Log">
-            <summary>
-            Log implementation
-            </summary>
-        </member>
-        <member name="P:CryptoExchange.Net.Logging.Log.Level">
-            <summary>
-            The verbosity of the logging
-            </summary>
-        </member>
-        <member name="M:CryptoExchange.Net.Logging.Log.#ctor">
-            <summary>
-            ctor
-            </summary>
-        </member>
-        <member name="M:CryptoExchange.Net.Logging.Log.UpdateWriters(System.Collections.Generic.List{System.IO.TextWriter})">
-            <summary>
-            Set the writers
-            </summary>
-            <param name="textWriters"></param>
-        </member>
-        <member name="M:CryptoExchange.Net.Logging.Log.Write(CryptoExchange.Net.Logging.LogVerbosity,System.String)">
-            <summary>
-            Write a log entry
-            </summary>
-            <param name="logType"></param>
-            <param name="message"></param>
-        </member>
-        <member name="T:CryptoExchange.Net.Logging.LogVerbosity">
-            <summary>
-            The log verbosity
-            </summary>
-        </member>
-        <member name="F:CryptoExchange.Net.Logging.LogVerbosity.Debug">
-            <summary>
-            Debug logging
-            </summary>
-        </member>
-        <member name="F:CryptoExchange.Net.Logging.LogVerbosity.Info">
-            <summary>
-            Info logging
-            </summary>
-        </member>
-        <member name="F:CryptoExchange.Net.Logging.LogVerbosity.Warning">
-            <summary>
-            Warning logging
-            </summary>
-        </member>
-        <member name="F:CryptoExchange.Net.Logging.LogVerbosity.Error">
-            <summary>
-            Error logging
-            </summary>
-        </member>
-        <member name="F:CryptoExchange.Net.Logging.LogVerbosity.None">
-            <summary>
-            None, used for disabling logging
-            </summary>
-        </member>
-        <member name="T:CryptoExchange.Net.Logging.ThreadSafeFileWriter">
-            <summary>
-            File writer
-            </summary>
-        </member>
-        <member name="P:CryptoExchange.Net.Logging.ThreadSafeFileWriter.Encoding">
-            <inheritdoc />
-        </member>
-        <member name="M:CryptoExchange.Net.Logging.ThreadSafeFileWriter.#ctor(System.String)">
-            <summary>
-            ctor
-            </summary>
-            <param name="path"></param>
-        </member>
-        <member name="M:CryptoExchange.Net.Logging.ThreadSafeFileWriter.WriteLine(System.String)">
-            <inheritdoc />
-        </member>
-        <member name="M:CryptoExchange.Net.Logging.ThreadSafeFileWriter.Dispose(System.Boolean)">
-            <summary>
-            Dispose
-            </summary>
-            <param name="disposing"></param>
-        </member>
-        <member name="T:CryptoExchange.Net.Objects.ApiProxy">
-            <summary>
-            Proxy info
-            </summary>
-        </member>
-        <member name="P:CryptoExchange.Net.Objects.ApiProxy.Host">
-            <summary>
-            The host address of the proxy
-            </summary>
-        </member>
-        <member name="P:CryptoExchange.Net.Objects.ApiProxy.Port">
-            <summary>
-            The port of the proxy
-            </summary>
-        </member>
-        <member name="P:CryptoExchange.Net.Objects.ApiProxy.Login">
-            <summary>
-            The login of the proxy
-            </summary>
-        </member>
-        <member name="P:CryptoExchange.Net.Objects.ApiProxy.Password">
-            <summary>
-            The password of the proxy
-            </summary>
-        </member>
-        <member name="M:CryptoExchange.Net.Objects.ApiProxy.#ctor(System.String,System.Int32)">
-            <summary>
-            Create new settings for a proxy
-            </summary>
-            <param name="host">The proxy hostname/ip</param>
-            <param name="port">The proxy port</param>
-        </member>
-        <member name="M:CryptoExchange.Net.Objects.ApiProxy.#ctor(System.String,System.Int32,System.String,System.String)">
-            <summary>
-            Create new settings for a proxy
-            </summary>
-            <param name="host">The proxy hostname/ip</param>
-            <param name="port">The proxy port</param>
-            <param name="login">The proxy login</param>
-            <param name="password">The proxy password</param>
-        </member>
-        <member name="M:CryptoExchange.Net.Objects.ApiProxy.#ctor(System.String,System.Int32,System.String,System.Security.SecureString)">
-            <summary>
-            Create new settings for a proxy
-            </summary>
-            <param name="host">The proxy hostname/ip</param>
-            <param name="port">The proxy port</param>
-            <param name="login">The proxy login</param>
-            <param name="password">The proxy password</param>
-        </member>
-        <member name="T:CryptoExchange.Net.Objects.ByteOrderComparer">
-            <summary>
-            Comparer for byte order
-            </summary>
-        </member>
-        <member name="M:CryptoExchange.Net.Objects.ByteOrderComparer.Compare(System.Byte[],System.Byte[])">
-            <summary>
-            Compare function
-            </summary>
-            <param name="x"></param>
-            <param name="y"></param>
-            <returns></returns>
-        </member>
-        <member name="T:CryptoExchange.Net.Objects.CallResult`1">
-            <summary>
-            The result of an operation
-            </summary>
-            <typeparam name="T"></typeparam>
-        </member>
-        <member name="P:CryptoExchange.Net.Objects.CallResult`1.Data">
-            <summary>
-            The data returned by the call
-            </summary>
-        </member>
-        <member name="P:CryptoExchange.Net.Objects.CallResult`1.Error">
-            <summary>
-            An error if the call didn't succeed
-            </summary>
-        </member>
-        <member name="P:CryptoExchange.Net.Objects.CallResult`1.Success">
-            <summary>
-            Whether the call was successful
-            </summary>
-        </member>
-        <member name="M:CryptoExchange.Net.Objects.CallResult`1.#ctor(`0,CryptoExchange.Net.Objects.Error)">
-            <summary>
-            ctor
-            </summary>
-            <param name="data"></param>
-            <param name="error"></param>
-        </member>
-        <member name="M:CryptoExchange.Net.Objects.CallResult`1.op_Implicit(CryptoExchange.Net.Objects.CallResult{`0})~System.Boolean">
-            <summary>
-            Overwrite bool check so we can use if(callResult) instead of if(callResult.Success)
-            </summary>
-            <param name="obj"></param>
-        </member>
-        <member name="T:CryptoExchange.Net.Objects.WebCallResult`1">
-            <summary>
-            The result of a request
-            </summary>
-            <typeparam name="T"></typeparam>
-        </member>
-        <member name="P:CryptoExchange.Net.Objects.WebCallResult`1.ResponseStatusCode">
-            <summary>
-            The status code of the response. Note that a OK status does not always indicate success, check the Success parameter for this.
-            </summary>
-        </member>
-        <member name="P:CryptoExchange.Net.Objects.WebCallResult`1.ResponseHeaders">
-            <summary>
-            The response headers
-            </summary>
-        </member>
-        <member name="M:CryptoExchange.Net.Objects.WebCallResult`1.#ctor(System.Nullable{System.Net.HttpStatusCode},System.Collections.Generic.IEnumerable{System.Collections.Generic.KeyValuePair{System.String,System.Collections.Generic.IEnumerable{System.String}}},`0,CryptoExchange.Net.Objects.Error)">
-            <summary>
-            ctor
-            </summary>
-            <param name="code"></param>
-            <param name="responseHeaders"></param>
-            <param name="data"></param>
-            <param name="error"></param>
-        </member>
-        <member name="M:CryptoExchange.Net.Objects.WebCallResult`1.CreateErrorResult(CryptoExchange.Net.Objects.Error)">
-            <summary>
-            Create an error result
-            </summary>
-            <param name="error"></param>
-            <returns></returns>
-        </member>
-        <member name="M:CryptoExchange.Net.Objects.WebCallResult`1.CreateErrorResult(System.Nullable{System.Net.HttpStatusCode},System.Collections.Generic.IEnumerable{System.Collections.Generic.KeyValuePair{System.String,System.Collections.Generic.IEnumerable{System.String}}},CryptoExchange.Net.Objects.Error)">
-            <summary>
-            Create an error result
-            </summary>
-            <param name="code"></param>
-            <param name="responseHeaders"></param>
-            <param name="error"></param>
-            <returns></returns>
-        </member>
-        <member name="T:CryptoExchange.Net.Objects.Constants">
-            <summary>
-            Constants
-            </summary>
-        </member>
-        <member name="F:CryptoExchange.Net.Objects.Constants.JsonContentHeader">
-            <summary>
-            Json content type header
-            </summary>
-        </member>
-        <member name="F:CryptoExchange.Net.Objects.Constants.FormContentHeader">
-            <summary>
-            Form content type header
-            </summary>
-        </member>
-        <member name="T:CryptoExchange.Net.Objects.RateLimitingBehaviour">
-            <summary>
-            What to do when a request would exceed the rate limit
-            </summary>
-        </member>
-        <member name="F:CryptoExchange.Net.Objects.RateLimitingBehaviour.Fail">
-            <summary>
-            Fail the request
-            </summary>
-        </member>
-        <member name="F:CryptoExchange.Net.Objects.RateLimitingBehaviour.Wait">
-            <summary>
-            Wait till the request can be send
-            </summary>
-        </member>
-        <member name="T:CryptoExchange.Net.Objects.PostParameters">
-            <summary>
-            Where the post parameters should be added
-            </summary>
-        </member>
-        <member name="F:CryptoExchange.Net.Objects.PostParameters.InBody">
-            <summary>
-            Post parameters in body
-            </summary>
-        </member>
-        <member name="F:CryptoExchange.Net.Objects.PostParameters.InUri">
-            <summary>
-            Post parameters in url
-            </summary>
-        </member>
-        <member name="T:CryptoExchange.Net.Objects.RequestBodyFormat">
-            <summary>
-            The format of the request body
-            </summary>
-        </member>
-        <member name="F:CryptoExchange.Net.Objects.RequestBodyFormat.FormData">
-            <summary>
-            Form data
-            </summary>
-        </member>
-        <member name="F:CryptoExchange.Net.Objects.RequestBodyFormat.Json">
-            <summary>
-            Json
-            </summary>
-        </member>
-        <member name="T:CryptoExchange.Net.Objects.OrderBookStatus">
-            <summary>
-            Status of the order book
-            </summary>
-        </member>
-        <member name="F:CryptoExchange.Net.Objects.OrderBookStatus.Disconnected">
-            <summary>
-            Not connected
-            </summary>
-        </member>
-        <member name="F:CryptoExchange.Net.Objects.OrderBookStatus.Connecting">
-            <summary>
-            Connecting
-            </summary>
-        </member>
-        <member name="F:CryptoExchange.Net.Objects.OrderBookStatus.Reconnecting">
-            <summary>
-            Reconnecting
-            </summary>
-        </member>
-        <member name="F:CryptoExchange.Net.Objects.OrderBookStatus.Syncing">
-            <summary>
-            Syncing data
-            </summary>
-        </member>
-        <member name="F:CryptoExchange.Net.Objects.OrderBookStatus.Synced">
-            <summary>
-            Data synced, order book is up to date
-            </summary>
-        </member>
-        <member name="T:CryptoExchange.Net.Objects.OrderBookEntryType">
-            <summary>
-            Order book entry type
-            </summary>
-        </member>
-        <member name="F:CryptoExchange.Net.Objects.OrderBookEntryType.Ask">
-            <summary>
-            Ask
-            </summary>
-        </member>
-        <member name="F:CryptoExchange.Net.Objects.OrderBookEntryType.Bid">
-            <summary>
-            Bid
-            </summary>
-        </member>
-        <member name="T:CryptoExchange.Net.Objects.ArrayParametersSerialization">
-            <summary>
-            Define how array parameters should be send
-            </summary>
-        </member>
-        <member name="F:CryptoExchange.Net.Objects.ArrayParametersSerialization.MultipleValues">
-            <summary>
-            Send multiple key=value for each entry
-            </summary>
-        </member>
-        <member name="F:CryptoExchange.Net.Objects.ArrayParametersSerialization.Array">
-            <summary>
-            Create an []=value array
-            </summary>
-        </member>
-        <member name="T:CryptoExchange.Net.Objects.Error">
-            <summary>
-            Base class for errors
-            </summary>
-        </member>
-        <member name="P:CryptoExchange.Net.Objects.Error.Code">
-            <summary>
-            The error code
-            </summary>
-        </member>
-        <member name="P:CryptoExchange.Net.Objects.Error.Message">
-            <summary>
-            The message for the error that occured
-            </summary>
-        </member>
-        <member name="P:CryptoExchange.Net.Objects.Error.Data">
-            <summary>
-            Optional data for the error
-            </summary>
-        </member>
-        <member name="M:CryptoExchange.Net.Objects.Error.#ctor(System.Int32,System.String,System.Object)">
-            <summary>
-            ctor
-            </summary>
-            <param name="code"></param>
-            <param name="message"></param>
-            <param name="data"></param>
-        </member>
-        <member name="M:CryptoExchange.Net.Objects.Error.ToString">
-            <summary>
-            String representation
-            </summary>
-            <returns></returns>
-        </member>
-        <member name="T:CryptoExchange.Net.Objects.CantConnectError">
-            <summary>
-            Cant reach server error
-            </summary>
-        </member>
-        <member name="M:CryptoExchange.Net.Objects.CantConnectError.#ctor">
-            <summary>
-            ctor
-            </summary>
-        </member>
-        <member name="T:CryptoExchange.Net.Objects.NoApiCredentialsError">
-            <summary>
-            No api credentials provided while trying to access private endpoint
-            </summary>
-        </member>
-        <member name="M:CryptoExchange.Net.Objects.NoApiCredentialsError.#ctor">
-            <summary>
-            ctor
-            </summary>
-        </member>
-        <member name="T:CryptoExchange.Net.Objects.ServerError">
-            <summary>
-            Error returned by the server
-            </summary>
-        </member>
-        <member name="M:CryptoExchange.Net.Objects.ServerError.#ctor(System.String,System.Object)">
-            <summary>
-            ctor
-            </summary>
-            <param name="message"></param>
-            <param name="data"></param>
-        </member>
-        <member name="M:CryptoExchange.Net.Objects.ServerError.#ctor(System.Int32,System.String,System.Object)">
-            <summary>
-            ctor
-            </summary>
-            <param name="code"></param>
-            <param name="message"></param>
-            <param name="data"></param>
-        </member>
-        <member name="T:CryptoExchange.Net.Objects.WebError">
-            <summary>
-            Web error returned by the server
-            </summary>
-        </member>
-        <member name="M:CryptoExchange.Net.Objects.WebError.#ctor(System.Object)">
-            <summary>
-            ctor
-            </summary>
-            <param name="data"></param>
-        </member>
-        <member name="T:CryptoExchange.Net.Objects.DeserializeError">
-            <summary>
-            Error while deserializing data
-            </summary>
-        </member>
-        <member name="M:CryptoExchange.Net.Objects.DeserializeError.#ctor(System.Object)">
-            <summary>
-            ctor
-            </summary>
-            <param name="data">Deserializing data</param>
-        </member>
-        <member name="T:CryptoExchange.Net.Objects.UnknownError">
-            <summary>
-            Unknown error
-            </summary>
-        </member>
-        <member name="M:CryptoExchange.Net.Objects.UnknownError.#ctor(System.Object)">
-            <summary>
-            ctor
-            </summary>
-            <param name="data">Error data</param>
-        </member>
-        <member name="T:CryptoExchange.Net.Objects.ArgumentError">
-            <summary>
-            An invalid parameter has been provided
-            </summary>
-        </member>
-        <member name="M:CryptoExchange.Net.Objects.ArgumentError.#ctor(System.String)">
-            <summary>
-            ctor
-            </summary>
-            <param name="message"></param>
-        </member>
-        <member name="T:CryptoExchange.Net.Objects.RateLimitError">
-            <summary>
-            Rate limit exceeded
-            </summary>
-        </member>
-        <member name="M:CryptoExchange.Net.Objects.RateLimitError.#ctor(System.String)">
-            <summary>
-            ctor
-            </summary>
-            <param name="message"></param>
-        </member>
-        <member name="T:CryptoExchange.Net.Objects.CancellationRequestedError">
-            <summary>
-            Cancellation requested
-            </summary>
-        </member>
-        <member name="M:CryptoExchange.Net.Objects.CancellationRequestedError.#ctor">
-            <summary>
-            ctor
-            </summary>
-        </member>
-        <member name="T:CryptoExchange.Net.Objects.BaseOptions">
-            <summary>
-            Base options
-            </summary>
-        </member>
-        <member name="P:CryptoExchange.Net.Objects.BaseOptions.LogVerbosity">
-            <summary>
-            The log verbosity
-            </summary>
-        </member>
-        <member name="P:CryptoExchange.Net.Objects.BaseOptions.LogWriters">
-            <summary>
-            The log writers
-            </summary>
-        </member>
-        <member name="M:CryptoExchange.Net.Objects.BaseOptions.ToString">
-            <inheritdoc />
-        </member>
-        <member name="T:CryptoExchange.Net.Objects.OrderBookOptions">
-            <summary>
-            Base for order book options
-            </summary>
-        </member>
-        <member name="P:CryptoExchange.Net.Objects.OrderBookOptions.OrderBookName">
-            <summary>
-            The name of the order book implementation
-            </summary>
-        </member>
-        <member name="P:CryptoExchange.Net.Objects.OrderBookOptions.SequenceNumbersAreConsecutive">
-            <summary>
-            Whether each update should have a consecutive id number. Used to identify and reconnect when numbers are skipped.
-            </summary>
-        </member>
-        <member name="P:CryptoExchange.Net.Objects.OrderBookOptions.StrictLevels">
-            <summary>
-            Whether or not a level should be removed from the book when it's pushed out of scope of the limit. For example with a book of limit 10,
-            when a new bid is added which makes the total amount of bids 11, should the last bid entry be removed
-            </summary>
-        </member>
-        <member name="M:CryptoExchange.Net.Objects.OrderBookOptions.#ctor(System.String,System.Boolean,System.Boolean)">
-            <summary>
-            </summary>
-            <param name="name">The name of the order book implementation</param>
-            <param name="sequencesAreConsecutive">Whether each update should have a consecutive id number. Used to identify and reconnect when numbers are skipped.</param>
-            <param name="strictLevels">Whether or not a level should be removed from the book when it's pushed out of scope of the limit. For example with a book of limit 10,
-            when a new bid is added which makes the total amount of bids 11, should the last bid entry be removed</param>
-        </member>
-        <member name="M:CryptoExchange.Net.Objects.OrderBookOptions.ToString">
-            <inheritdoc />
-        </member>
-        <member name="T:CryptoExchange.Net.Objects.ClientOptions">
-            <summary>
-            Base client options
-            </summary>
-        </member>
-        <member name="P:CryptoExchange.Net.Objects.ClientOptions.BaseAddress">
-            <summary>
-            The base address of the client
-            </summary>
-        </member>
-        <member name="P:CryptoExchange.Net.Objects.ClientOptions.ApiCredentials">
-            <summary>
-            The api credentials
-            </summary>        
-        </member>
-        <member name="P:CryptoExchange.Net.Objects.ClientOptions.Proxy">
-            <summary>
-            Proxy to use
-            </summary>
-        </member>
-        <member name="M:CryptoExchange.Net.Objects.ClientOptions.#ctor(System.String)">
-            <summary>
-            ctor
-            </summary>
-            <param name="baseAddress"></param>
-        </member>
-        <member name="M:CryptoExchange.Net.Objects.ClientOptions.ToString">
-            <inheritdoc />
-        </member>
-        <member name="T:CryptoExchange.Net.Objects.RestClientOptions">
-            <summary>
-            Base for rest client options
-            </summary>
-        </member>
-        <member name="P:CryptoExchange.Net.Objects.RestClientOptions.RateLimiters">
-            <summary>
-            List of rate limiters to use
-            </summary>
-        </member>
-        <member name="P:CryptoExchange.Net.Objects.RestClientOptions.RateLimitingBehaviour">
-            <summary>
-            What to do when a call would exceed the rate limit
-            </summary>
-        </member>
-        <member name="P:CryptoExchange.Net.Objects.RestClientOptions.RequestTimeout">
-            <summary>
-            The time the server has to respond to a request before timing out
-            </summary>
-        </member>
-        <member name="M:CryptoExchange.Net.Objects.RestClientOptions.#ctor(System.String)">
-            <summary>
-            ctor
-            </summary>
-            <param name="baseAddress"></param>
-        </member>
-        <member name="M:CryptoExchange.Net.Objects.RestClientOptions.Copy``1">
-            <summary>
-            Create a copy of the options
-            </summary>
-            <typeparam name="T"></typeparam>
-            <returns></returns>
-        </member>
-        <member name="M:CryptoExchange.Net.Objects.RestClientOptions.ToString">
-            <inheritdoc />
-        </member>
-        <member name="T:CryptoExchange.Net.Objects.SocketClientOptions">
-            <summary>
-            Base for socket client options
-            </summary>
-        </member>
-        <member name="P:CryptoExchange.Net.Objects.SocketClientOptions.AutoReconnect">
-            <summary>
-            Whether or not the socket should automatically reconnect when losing connection
-            </summary>
-        </member>
-        <member name="P:CryptoExchange.Net.Objects.SocketClientOptions.ReconnectInterval">
-            <summary>
-            Time to wait between reconnect attempts
-            </summary>
-        </member>
-        <member name="P:CryptoExchange.Net.Objects.SocketClientOptions.SocketResponseTimeout">
-            <summary>
-            The time to wait for a socket response
-            </summary>
-        </member>
-        <member name="P:CryptoExchange.Net.Objects.SocketClientOptions.SocketNoDataTimeout">
-            <summary>
-            The time after which the connection is assumed to be dropped
-            </summary>
-        </member>
-        <member name="P:CryptoExchange.Net.Objects.SocketClientOptions.SocketSubscriptionsCombineTarget">
-            <summary>
-            The amount of subscriptions that should be made on a single socket connection. Not all exchanges support multiple subscriptions on a single socket.
-            Setting this to a higher number increases subscription speed, but having more subscriptions on a single connection will also increase the amount of traffic on that single connection.
-            </summary>
-        </member>
-        <member name="M:CryptoExchange.Net.Objects.SocketClientOptions.#ctor(System.String)">
-            <summary>
-            ctor
-            </summary>
-            <param name="baseAddress"></param>
-        </member>
-        <member name="M:CryptoExchange.Net.Objects.SocketClientOptions.Copy``1">
-            <summary>
-            Create a copy of the options
-            </summary>
-            <typeparam name="T"></typeparam>
-            <returns></returns>
-        </member>
-        <member name="M:CryptoExchange.Net.Objects.SocketClientOptions.ToString">
-            <inheritdoc />
-        </member>
-        <member name="T:CryptoExchange.Net.OrderBook.ProcessBufferRangeSequenceEntry">
-            <summary>
-            Buffer entry with a first and last update id
-            </summary>
-        </member>
-        <member name="P:CryptoExchange.Net.OrderBook.ProcessBufferRangeSequenceEntry.FirstUpdateId">
-            <summary>
-            First update id
-            </summary>
-        </member>
-        <member name="P:CryptoExchange.Net.OrderBook.ProcessBufferRangeSequenceEntry.LastUpdateId">
-            <summary>
-            Last update id
-            </summary>
-        </member>
-        <member name="P:CryptoExchange.Net.OrderBook.ProcessBufferRangeSequenceEntry.Asks">
-            <summary>
-            List of asks
-            </summary>
-        </member>
-        <member name="P:CryptoExchange.Net.OrderBook.ProcessBufferRangeSequenceEntry.Bids">
-            <summary>
-            List of bids
-            </summary>
-        </member>
-        <member name="T:CryptoExchange.Net.OrderBook.SymbolOrderBook">
-            <summary>
-            Base for order book implementations
-            </summary>
-        </member>
-        <member name="F:CryptoExchange.Net.OrderBook.SymbolOrderBook.processBuffer">
-            <summary>
-            The process buffer, used while syncing
-            </summary>
-        </member>
-        <member name="F:CryptoExchange.Net.OrderBook.SymbolOrderBook.asks">
-            <summary>
-            The ask list
-            </summary>
-        </member>
-        <member name="F:CryptoExchange.Net.OrderBook.SymbolOrderBook.bids">
-            <summary>
-            The bid list
-            </summary>
-        </member>
-        <member name="P:CryptoExchange.Net.OrderBook.SymbolOrderBook.Id">
-            <summary>
-            Order book implementation id
-            </summary>
-        </member>
-        <member name="F:CryptoExchange.Net.OrderBook.SymbolOrderBook.log">
-            <summary>
-            The log
-            </summary>
-        </member>
-        <member name="F:CryptoExchange.Net.OrderBook.SymbolOrderBook.bookSet">
-            <summary>
-            If order book is set
-            </summary>
-        </member>
-        <member name="P:CryptoExchange.Net.OrderBook.SymbolOrderBook.Levels">
-            <summary>
-            The amount of levels for this book
-            </summary>
-        </member>
-        <member name="P:CryptoExchange.Net.OrderBook.SymbolOrderBook.Status">
-            <summary>
-            The status of the order book. Order book is up to date when the status is `Synced`
-            </summary>
-        </member>
-        <member name="P:CryptoExchange.Net.OrderBook.SymbolOrderBook.LastSequenceNumber">
-            <summary>
-            Last update identifier
-            </summary>
-        </member>
-        <member name="P:CryptoExchange.Net.OrderBook.SymbolOrderBook.Symbol">
-            <summary>
-            The symbol of the order book
-            </summary>
-        </member>
-        <member name="E:CryptoExchange.Net.OrderBook.SymbolOrderBook.OnStatusChange">
-            <summary>
-            Event when the state changes
-            </summary>
-        </member>
-        <member name="E:CryptoExchange.Net.OrderBook.SymbolOrderBook.OnBestOffersChanged">
-            <summary>
-            Event when the BestBid or BestAsk changes ie a Pricing Tick
-            </summary>
-        </member>
-        <member name="E:CryptoExchange.Net.OrderBook.SymbolOrderBook.OnOrderBookUpdate">
-            <summary>
-            Event when order book was updated, containing the changed bids and asks. Be careful! It can generate a lot of events at high-liquidity markets 
-            </summary>
-        </member>
-        <member name="P:CryptoExchange.Net.OrderBook.SymbolOrderBook.LastOrderBookUpdate">
-            <summary>
-            Timestamp of the last update
-            </summary>
-        </member>
-        <member name="P:CryptoExchange.Net.OrderBook.SymbolOrderBook.AskCount">
-            <summary>
-            The number of asks in the book
-            </summary>
-        </member>
-        <member name="P:CryptoExchange.Net.OrderBook.SymbolOrderBook.BidCount">
-            <summary>
-            The number of bids in the book
-            </summary>
-        </member>
-        <member name="P:CryptoExchange.Net.OrderBook.SymbolOrderBook.Asks">
-            <summary>
-            The list of asks
-            </summary>
-        </member>
-        <member name="P:CryptoExchange.Net.OrderBook.SymbolOrderBook.Bids">
-            <summary>
-            The list of bids
-            </summary>
-        </member>
-        <member name="P:CryptoExchange.Net.OrderBook.SymbolOrderBook.BestBid">
-            <summary>
-            The best bid currently in the order book
-            </summary>
-        </member>
-        <member name="P:CryptoExchange.Net.OrderBook.SymbolOrderBook.BestAsk">
-            <summary>
-            The best ask currently in the order book
-            </summary>
-        </member>
-        <member name="P:CryptoExchange.Net.OrderBook.SymbolOrderBook.BestOffers">
-            <summary>
-            BestBid/BesAsk returned as a pair
-            </summary>
-        </member>
-        <member name="M:CryptoExchange.Net.OrderBook.SymbolOrderBook.#ctor(System.String,CryptoExchange.Net.Objects.OrderBookOptions)">
-            <summary>
-            ctor
-            </summary>
-            <param name="symbol"></param>
-            <param name="options"></param>
-        </member>
-        <member name="M:CryptoExchange.Net.OrderBook.SymbolOrderBook.Start">
-            <summary>
-            Start connecting and synchronizing the order book
-            </summary>
-            <returns></returns>
-        </member>
-        <member name="M:CryptoExchange.Net.OrderBook.SymbolOrderBook.StartAsync">
-            <summary>
-            Start connecting and synchronizing the order book
-            </summary>
-            <returns></returns>
-        </member>
-        <member name="M:CryptoExchange.Net.OrderBook.SymbolOrderBook.Stop">
-            <summary>
-            Stop syncing the order book
-            </summary>
-            <returns></returns>
-        </member>
-        <member name="M:CryptoExchange.Net.OrderBook.SymbolOrderBook.StopAsync">
-            <summary>
-            Stop syncing the order book
-            </summary>
-            <returns></returns>
-        </member>
-        <member name="M:CryptoExchange.Net.OrderBook.SymbolOrderBook.DoStart">
-            <summary>
-            Start the order book
-            </summary>
-            <returns></returns>
-        </member>
-        <member name="M:CryptoExchange.Net.OrderBook.SymbolOrderBook.DoReset">
-            <summary>
-            Reset the order book
-            </summary>
-        </member>
-        <member name="M:CryptoExchange.Net.OrderBook.SymbolOrderBook.DoResync">
-            <summary>
-            Resync the order book
-            </summary>
-            <returns></returns>
-        </member>
-        <member name="M:CryptoExchange.Net.OrderBook.SymbolOrderBook.DoChecksum(System.Int32)">
-            <summary>
-            Validate a checksum with the current order book
-            </summary>
-            <param name="checksum"></param>
-            <returns></returns>
-        </member>
-        <member name="M:CryptoExchange.Net.OrderBook.SymbolOrderBook.SetInitialOrderBook(System.Int64,System.Collections.Generic.IEnumerable{CryptoExchange.Net.Interfaces.ISymbolOrderBookEntry},System.Collections.Generic.IEnumerable{CryptoExchange.Net.Interfaces.ISymbolOrderBookEntry})">
-            <summary>
-            Set the initial data for the order book
-            </summary>
-            <param name="orderBookSequenceNumber">The last update sequence number</param>
-            <param name="askList">List of asks</param>
-            <param name="bidList">List of bids</param>
-        </member>
-        <member name="M:CryptoExchange.Net.OrderBook.SymbolOrderBook.UpdateOrderBook(System.Int64,System.Collections.Generic.IEnumerable{CryptoExchange.Net.Interfaces.ISymbolOrderBookEntry},System.Collections.Generic.IEnumerable{CryptoExchange.Net.Interfaces.ISymbolOrderBookEntry})">
-            <summary>
-            Update the order book using a single id for an update
-            </summary>
-            <param name="rangeUpdateId"></param>
-            <param name="bids"></param>
-            <param name="asks"></param>
-        </member>
-        <member name="M:CryptoExchange.Net.OrderBook.SymbolOrderBook.AddChecksum(System.Int32)">
-            <summary>
-            Add a checksum to the process queue
-            </summary>
-            <param name="checksum"></param>
-        </member>
-        <member name="M:CryptoExchange.Net.OrderBook.SymbolOrderBook.UpdateOrderBook(System.Int64,System.Int64,System.Collections.Generic.IEnumerable{CryptoExchange.Net.Interfaces.ISymbolOrderBookEntry},System.Collections.Generic.IEnumerable{CryptoExchange.Net.Interfaces.ISymbolOrderBookEntry})">
-            <summary>
-            Update the order book using a first/last update id
-            </summary>
-            <param name="firstUpdateId"></param>
-            <param name="lastUpdateId"></param>
-            <param name="bids"></param>
-            <param name="asks"></param>
-        </member>
-        <member name="M:CryptoExchange.Net.OrderBook.SymbolOrderBook.UpdateOrderBook(System.Collections.Generic.IEnumerable{CryptoExchange.Net.Interfaces.ISymbolOrderSequencedBookEntry},System.Collections.Generic.IEnumerable{CryptoExchange.Net.Interfaces.ISymbolOrderSequencedBookEntry})">
-            <summary>
-            Update the order book using sequenced entries
-            </summary>
-            <param name="bids">List of bids</param>
-            <param name="asks">List of asks</param>
-        </member>
-        <member name="M:CryptoExchange.Net.OrderBook.SymbolOrderBook.CheckProcessBuffer">
-            <summary>
-            Check and empty the process buffer; see what entries to update the book with
-            </summary>
-        </member>
-        <member name="M:CryptoExchange.Net.OrderBook.SymbolOrderBook.ProcessUpdate(System.Int64,CryptoExchange.Net.Objects.OrderBookEntryType,CryptoExchange.Net.Interfaces.ISymbolOrderBookEntry)">
-            <summary>
-            Update order book with an entry
-            </summary>
-            <param name="sequence">Sequence number of the update</param>
-            <param name="type">Type of entry</param>
-            <param name="entry">The entry</param>
-        </member>
-        <member name="M:CryptoExchange.Net.OrderBook.SymbolOrderBook.WaitForSetOrderBook(System.Int32)">
-            <summary>
-            Wait until the order book has been set
-            </summary>
-            <param name="timeout">Max wait time</param>
-            <returns></returns>
-        </member>
-        <member name="M:CryptoExchange.Net.OrderBook.SymbolOrderBook.Dispose">
-            <summary>
-            Dispose the order book
-            </summary>
-        </member>
-        <member name="M:CryptoExchange.Net.OrderBook.SymbolOrderBook.ToString">
-            <summary>
-            String representation of the top 3 entries
-            </summary>
-            <returns></returns>
-        </member>
-        <member name="M:CryptoExchange.Net.OrderBook.SymbolOrderBook.ToString(System.Int32)">
-            <summary>
-            String representation of the top x entries
-            </summary>
-            <returns></returns>
-        </member>
-        <member name="T:CryptoExchange.Net.RateLimiter.RateLimiterAPIKey">
-            <summary>
-            Limits the amount of requests per time period to a certain limit, counts the request per API key.
-            </summary>
-        </member>
-        <member name="M:CryptoExchange.Net.RateLimiter.RateLimiterAPIKey.#ctor(System.Int32,System.TimeSpan)">
-            <summary>
-            Create a new RateLimiterAPIKey. This rate limiter limits the amount of requests per time period to a certain limit, counts the request per API key.
-            </summary>
-            <param name="limitPerApiKey">The amount to limit to</param>
-            <param name="perTimePeriod">The time period over which the limit counts</param>
-        </member>
-        <member name="M:CryptoExchange.Net.RateLimiter.RateLimiterAPIKey.LimitRequest(CryptoExchange.Net.RestClient,System.String,CryptoExchange.Net.Objects.RateLimitingBehaviour)">
-            <inheritdoc />
-        </member>
-        <member name="T:CryptoExchange.Net.RateLimiter.RateLimiterPerEndpoint">
-            <summary>
-            Limits the amount of requests per time period to a certain limit, counts the request per endpoint.
-            </summary>
-        </member>
-        <member name="M:CryptoExchange.Net.RateLimiter.RateLimiterPerEndpoint.#ctor(System.Int32,System.TimeSpan)">
-            <summary>
-            Create a new RateLimiterPerEndpoint. This rate limiter limits the amount of requests per time period to a certain limit, counts the request per endpoint.
-            </summary>
-            <param name="limitPerEndpoint">The amount to limit to</param>
-            <param name="perTimePeriod">The time period over which the limit counts</param>
-        </member>
-        <member name="M:CryptoExchange.Net.RateLimiter.RateLimiterPerEndpoint.LimitRequest(CryptoExchange.Net.RestClient,System.String,CryptoExchange.Net.Objects.RateLimitingBehaviour)">
-            <inheritdoc />
-        </member>
-        <member name="T:CryptoExchange.Net.RateLimiter.RateLimiterTotal">
-            <summary>
-            Limits the amount of requests per time period to a certain limit, counts the total amount of requests.
-            </summary>
-        </member>
-        <member name="M:CryptoExchange.Net.RateLimiter.RateLimiterTotal.#ctor(System.Int32,System.TimeSpan)">
-            <summary>
-            Create a new RateLimiterTotal. This rate limiter limits the amount of requests per time period to a certain limit, counts the total amount of requests.
-            </summary>
-            <param name="limit">The amount to limit to</param>
-            <param name="perTimePeriod">The time period over which the limit counts</param>
-        </member>
-        <member name="M:CryptoExchange.Net.RateLimiter.RateLimiterTotal.LimitRequest(CryptoExchange.Net.RestClient,System.String,CryptoExchange.Net.Objects.RateLimitingBehaviour)">
-            <inheritdoc />
-        </member>
-        <member name="T:CryptoExchange.Net.RateLimiter.RateLimitObject">
-            <summary>
-            Rate limiting object
-            </summary>
-        </member>
-        <member name="P:CryptoExchange.Net.RateLimiter.RateLimitObject.LockObject">
-            <summary>
-            Lock
-            </summary>
-        </member>
-        <member name="M:CryptoExchange.Net.RateLimiter.RateLimitObject.#ctor">
-            <summary>
-            ctor
-            </summary>
-        </member>
-        <member name="M:CryptoExchange.Net.RateLimiter.RateLimitObject.GetWaitTime(System.DateTime,System.Int32,System.TimeSpan)">
-            <summary>
-            Get time to wait for a specific time
-            </summary>
-            <param name="time"></param>
-            <param name="limit"></param>
-            <param name="perTimePeriod"></param>
-            <returns></returns>
-        </member>
-        <member name="M:CryptoExchange.Net.RateLimiter.RateLimitObject.Add(System.DateTime)">
-            <summary>
-            Add an executed request time
-            </summary>
-            <param name="time"></param>
-        </member>
-        <member name="T:CryptoExchange.Net.Requests.Request">
-            <summary>
-            Request object
-            </summary>
-        </member>
-        <member name="M:CryptoExchange.Net.Requests.Request.#ctor(System.Net.Http.HttpRequestMessage,System.Net.Http.HttpClient,System.Boolean)">
-            <summary>
-            Create request object for web request
-            </summary>
-            <param name="request"></param>
-            <param name="client"></param>
-            <param name="isTracingEnabled">if true, should assign unique id for request</param>
-        </member>
-        <member name="P:CryptoExchange.Net.Requests.Request.Content">
-            <inheritdoc />
-        </member>
-        <member name="P:CryptoExchange.Net.Requests.Request.Accept">
-            <inheritdoc />
-        </member>
-        <member name="P:CryptoExchange.Net.Requests.Request.Method">
-            <inheritdoc />
-        </member>
-        <member name="P:CryptoExchange.Net.Requests.Request.Uri">
-            <inheritdoc />
-        </member>
-        <member name="P:CryptoExchange.Net.Requests.Request.RequestId">
-            <inheritdoc />
-        </member>
-        <member name="M:CryptoExchange.Net.Requests.Request.SetContent(System.String,System.String)">
-            <inheritdoc />
-        </member>
-        <member name="M:CryptoExchange.Net.Requests.Request.AddHeader(System.String,System.String)">
-            <inheritdoc />
-        </member>
-        <member name="M:CryptoExchange.Net.Requests.Request.SetContent(System.Byte[])">
-            <inheritdoc />
-        </member>
-        <member name="M:CryptoExchange.Net.Requests.Request.GetResponse(System.Threading.CancellationToken)">
-            <inheritdoc />
-        </member>
-        <member name="T:CryptoExchange.Net.Requests.RequestFactory">
-            <summary>
-            WebRequest factory
-            </summary>
-        </member>
-        <member name="M:CryptoExchange.Net.Requests.RequestFactory.Configure(System.TimeSpan,CryptoExchange.Net.Objects.ApiProxy,System.Boolean)">
-            <inheritdoc />
-        </member>
-        <member name="M:CryptoExchange.Net.Requests.RequestFactory.Create(System.Net.Http.HttpMethod,System.String)">
-            <inheritdoc />
-        </member>
-        <member name="T:CryptoExchange.Net.Requests.Response">
-            <summary>
-            HttpWebResponse response object
-            </summary>
-        </member>
-        <member name="P:CryptoExchange.Net.Requests.Response.StatusCode">
-            <inheritdoc />
-        </member>
-        <member name="P:CryptoExchange.Net.Requests.Response.IsSuccessStatusCode">
-            <inheritdoc />
-        </member>
-        <member name="P:CryptoExchange.Net.Requests.Response.ResponseHeaders">
-            <inheritdoc />
-        </member>
-        <member name="M:CryptoExchange.Net.Requests.Response.#ctor(System.Net.Http.HttpResponseMessage)">
-            <summary>
-            Create response for a http response message
-            </summary>
-            <param name="response">The actual response</param>
-        </member>
-        <member name="M:CryptoExchange.Net.Requests.Response.GetResponseStream">
-            <inheritdoc />
-        </member>
-        <member name="M:CryptoExchange.Net.Requests.Response.Close">
-            <inheritdoc />
-        </member>
-        <member name="T:CryptoExchange.Net.RestClient">
-            <summary>
-            Base rest client
-            </summary>
-        </member>
-        <member name="P:CryptoExchange.Net.RestClient.RequestFactory">
-            <summary>
-            The factory for creating requests. Used for unit testing
-            </summary>
-        </member>
-        <member name="F:CryptoExchange.Net.RestClient.postParametersPosition">
-            <summary>
-            Where to place post parameters
-            </summary>
-        </member>
-        <member name="F:CryptoExchange.Net.RestClient.requestBodyFormat">
-            <summary>
-            Request body content type
-            </summary>
-        </member>
-        <member name="F:CryptoExchange.Net.RestClient.manualParseError">
-            <summary>
-            Whether or not we need to manually parse an error instead of relying on the http status code
-            </summary>
-        </member>
-        <member name="F:CryptoExchange.Net.RestClient.arraySerialization">
-            <summary>
-            How to serialize array parameters
-            </summary>
-        </member>
-        <member name="F:CryptoExchange.Net.RestClient.requestBodyEmptyContent">
-            <summary>
-            What request body should be when no data is send
-            </summary>
-        </member>
-        <member name="P:CryptoExchange.Net.RestClient.RequestTimeout">
-            <summary>
-            Timeout for requests
-            </summary>
-        </member>
-        <member name="P:CryptoExchange.Net.RestClient.RateLimitBehaviour">
-            <summary>
-            Rate limiting behaviour
-            </summary>
-        </member>
-        <member name="P:CryptoExchange.Net.RestClient.RateLimiters">
-            <summary>
-            List of rate limiters
-            </summary>
-        </member>
-        <member name="P:CryptoExchange.Net.RestClient.TotalRequestsMade">
-            <summary>
-            Total requests made
-            </summary>
-        </member>
-        <member name="M:CryptoExchange.Net.RestClient.#ctor(CryptoExchange.Net.Objects.RestClientOptions,CryptoExchange.Net.Authentication.AuthenticationProvider)">
-            <summary>
-            ctor
-            </summary>
-            <param name="exchangeOptions"></param>
-            <param name="authenticationProvider"></param>
-        </member>
-        <member name="M:CryptoExchange.Net.RestClient.AddRateLimiter(CryptoExchange.Net.Interfaces.IRateLimiter)">
-            <summary>
-            Adds a rate limiter to the client. There are 2 choices, the <see cref="T:CryptoExchange.Net.RateLimiter.RateLimiterTotal"/> and the <see cref="T:CryptoExchange.Net.RateLimiter.RateLimiterPerEndpoint"/>.
-            </summary>
-            <param name="limiter">The limiter to add</param>
-        </member>
-        <member name="M:CryptoExchange.Net.RestClient.RemoveRateLimiters">
-            <summary>
-            Removes all rate limiters from this client
-            </summary>
-        </member>
-        <member name="M:CryptoExchange.Net.RestClient.Ping(System.Threading.CancellationToken)">
-            <summary>
-            Ping to see if the server is reachable
-            </summary>
-            <returns>The roundtrip time of the ping request</returns>
-        </member>
-        <member name="M:CryptoExchange.Net.RestClient.PingAsync(System.Threading.CancellationToken)">
-            <summary>
-            Ping to see if the server is reachable
-            </summary>
-            <returns>The roundtrip time of the ping request</returns>
-        </member>
-        <member name="M:CryptoExchange.Net.RestClient.SendRequest``1(System.Uri,System.Net.Http.HttpMethod,System.Threading.CancellationToken,System.Collections.Generic.Dictionary{System.String,System.Object},System.Boolean,System.Boolean,System.Nullable{CryptoExchange.Net.Objects.PostParameters},System.Nullable{CryptoExchange.Net.Objects.ArrayParametersSerialization})">
-            <summary>
-            Execute a request
-            </summary>
-            <typeparam name="T">The expected result type</typeparam>
-            <param name="uri">The uri to send the request to</param>
-            <param name="method">The method of the request</param>
-            <param name="cancellationToken">Cancellation token</param>
-            <param name="parameters">The parameters of the request</param>
-            <param name="signed">Whether or not the request should be authenticated</param>
-            <param name="checkResult">Whether or not the resulting object should be checked for missing properties in the mapping (only outputs if log verbosity is Debug)</param> 
-            <param name="postPosition">Where the post parameters should be placed</param>
-            <param name="arraySerialization">How array paramters should be serialized</param>
-            <returns></returns>
-        </member>
-        <member name="M:CryptoExchange.Net.RestClient.GetResponse``1(CryptoExchange.Net.Interfaces.IRequest,System.Threading.CancellationToken)">
-            <summary>
-            Executes the request and returns the string result
-            </summary>
-            <param name="request">The request object to execute</param>
-            <param name="cancellationToken">Cancellation token</param>
-            <returns></returns>
-        </member>
-        <member name="M:CryptoExchange.Net.RestClient.TryParseError(Newtonsoft.Json.Linq.JToken)">
-            <summary>
-            Can be used to parse an error even though response status indicates success. Some apis always return 200 OK, even though there is an error.
-            This can be used together with ManualParseError to check if it is an error before deserializing to an object
-            </summary>
-            <param name="data">Received data</param>
-            <returns>Null if not an error, Error otherwise</returns>
-        </member>
-        <member name="M:CryptoExchange.Net.RestClient.ConstructRequest(System.Uri,System.Net.Http.HttpMethod,System.Collections.Generic.Dictionary{System.String,System.Object},System.Boolean,CryptoExchange.Net.Objects.PostParameters,CryptoExchange.Net.Objects.ArrayParametersSerialization)">
-            <summary>
-            Creates a request object
-            </summary>
-            <param name="uri">The uri to send the request to</param>
-            <param name="method">The method of the request</param>
-            <param name="parameters">The parameters of the request</param>
-            <param name="signed">Whether or not the request should be authenticated</param>
-            <param name="postPosition">Where the post parameters should be placed</param>
-            <param name="arraySerialization">How array paramters should be serialized</param>
-            <returns></returns>
-        </member>
-        <member name="M:CryptoExchange.Net.RestClient.WriteParamBody(CryptoExchange.Net.Interfaces.IRequest,System.Collections.Generic.Dictionary{System.String,System.Object},System.String)">
-            <summary>
-            Writes the parameters of the request to the request object, either in the query string or the request body
-            </summary>
-            <param name="request"></param>
-            <param name="parameters"></param>
-            <param name="contentType"></param>
-        </member>
-        <member name="M:CryptoExchange.Net.RestClient.ParseErrorResponse(Newtonsoft.Json.Linq.JToken)">
-            <summary>
-            Parse an error response from the server. Only used when server returns a status other than Success(200)
-            </summary>
-            <param name="error">The string the request returned</param>
-            <returns></returns>
-        </member>
-        <member name="T:CryptoExchange.Net.SocketClient">
-            <summary>
-            Base for socket client implementations
-            </summary>
-        </member>
-        <member name="P:CryptoExchange.Net.SocketClient.SocketFactory">
-            <summary>
-            The factory for creating sockets. Used for unit testing
-            </summary>
-        </member>
-        <member name="F:CryptoExchange.Net.SocketClient.sockets">
-            <summary>
-            List of socket connections currently connecting/connected
-            </summary>
-        </member>
-        <member name="F:CryptoExchange.Net.SocketClient.semaphoreSlim">
-            <summary>
-            </summary>
-        </member>
-        <member name="P:CryptoExchange.Net.SocketClient.ReconnectInterval">
-            <inheritdoc cref="P:CryptoExchange.Net.Objects.SocketClientOptions.ReconnectInterval"/>
-        </member>
-        <member name="P:CryptoExchange.Net.SocketClient.AutoReconnect">
-            <inheritdoc cref="P:CryptoExchange.Net.Objects.SocketClientOptions.AutoReconnect"/>
-        </member>
-        <member name="P:CryptoExchange.Net.SocketClient.ResponseTimeout">
-            <inheritdoc cref="P:CryptoExchange.Net.Objects.SocketClientOptions.SocketResponseTimeout"/>
-        </member>
-        <member name="P:CryptoExchange.Net.SocketClient.SocketNoDataTimeout">
-            <inheritdoc cref="P:CryptoExchange.Net.Objects.SocketClientOptions.SocketNoDataTimeout"/>
-        </member>
-        <member name="P:CryptoExchange.Net.SocketClient.MaxSocketConnections">
-            <summary>
-            The max amount of concurrent socket connections
-            </summary>
-        </member>
-        <member name="P:CryptoExchange.Net.SocketClient.SocketCombineTarget">
-            <inheritdoc cref="P:CryptoExchange.Net.Objects.SocketClientOptions.SocketSubscriptionsCombineTarget"/>
-        </member>
-        <member name="F:CryptoExchange.Net.SocketClient.dataInterpreterBytes">
-            <summary>
-            Handler for byte data
-            </summary>
-        </member>
-        <member name="F:CryptoExchange.Net.SocketClient.dataInterpreterString">
-            <summary>
-            Handler for string data
-            </summary>
-        </member>
-        <member name="F:CryptoExchange.Net.SocketClient.genericHandlers">
-            <summary>
-            Generic handlers
-            </summary>
-        </member>
-        <member name="F:CryptoExchange.Net.SocketClient.periodicTask">
-            <summary>
-            Periodic task
-            </summary>
-        </member>
-        <member name="F:CryptoExchange.Net.SocketClient.periodicEvent">
-            <summary>
-            Periodic task event
-            </summary>
-        </member>
-        <member name="F:CryptoExchange.Net.SocketClient.disposing">
-            <summary>
-            Is disposing
-            </summary>
-        </member>
-        <member name="P:CryptoExchange.Net.SocketClient.ContinueOnQueryResponse">
-            <summary>
-            If true; data which is a response to a query will also be distributed to subscriptions
-            If false; data which is a response to a query won't get forwarded to subscriptions as well
-            </summary>
-        </member>
-        <member name="M:CryptoExchange.Net.SocketClient.#ctor(CryptoExchange.Net.Objects.SocketClientOptions,CryptoExchange.Net.Authentication.AuthenticationProvider)">
-            <summary>
-            Create a socket client
-            </summary>
-            <param name="exchangeOptions">Client options</param>
-            <param name="authenticationProvider">Authentication provider</param>
-        </member>
-        <member name="M:CryptoExchange.Net.SocketClient.SetDataInterpreter(System.Func{System.Byte[],System.String},System.Func{System.String,System.String})">
-            <summary>
-            Set a function to interpret the data, used when the data is received as bytes instead of a string
-            </summary>
-            <param name="byteHandler">Handler for byte data</param>
-            <param name="stringHandler">Handler for string data</param>
-        </member>
-        <member name="M:CryptoExchange.Net.SocketClient.Subscribe``1(System.Object,System.String,System.Boolean,System.Action{``0})">
-            <summary>
-            Subscribe
-            </summary>
-            <typeparam name="T">The expected return data</typeparam>
-            <param name="request">The request to send</param>
-            <param name="identifier">The identifier to use</param>
-            <param name="authenticated">If the subscription should be authenticated</param>
-            <param name="dataHandler">The handler of update data</param>
-            <returns></returns>
-        </member>
-        <member name="M:CryptoExchange.Net.SocketClient.Subscribe``1(System.String,System.Object,System.String,System.Boolean,System.Action{``0})">
-            <summary>
-            Subscribe using a specif URL
-            </summary>
-            <typeparam name="T">The type of the expected data</typeparam>
-            <param name="url">The URL to connect to</param>
-            <param name="request">The request to send</param>
-            <param name="identifier">The identifier to use</param>
-            <param name="authenticated">If the subscription should be authenticated</param>
-            <param name="dataHandler">The handler of update data</param>
-            <returns></returns>
-        </member>
-        <member name="M:CryptoExchange.Net.SocketClient.SubscribeAndWait(CryptoExchange.Net.Sockets.SocketConnection,System.Object,CryptoExchange.Net.Sockets.SocketSubscription)">
-            <summary>
-            Sends the subscribe request and waits for a response to that request
-            </summary>
-            <param name="socket">The connection to send the request on</param>
-            <param name="request">The request to send</param>
-            <param name="subscription">The subscription the request is for</param>
-            <returns></returns>
-        </member>
-        <member name="M:CryptoExchange.Net.SocketClient.Query``1(System.Object,System.Boolean)">
-            <summary>
-            Query for data
-            </summary>
-            <typeparam name="T">Expected result type</typeparam>
-            <param name="request">The request to send</param>
-            <param name="authenticated">Whether the socket should be authenticated</param>
-            <returns></returns>
-        </member>
-        <member name="M:CryptoExchange.Net.SocketClient.Query``1(System.String,System.Object,System.Boolean)">
-            <summary>
-            Query for data
-            </summary>
-            <typeparam name="T">The expected result type</typeparam>
-            <param name="url">The url for the request</param>
-            <param name="request">The request to send</param>
-            <param name="authenticated">Whether the socket should be authenticated</param>
-            <returns></returns>
-        </member>
-        <member name="M:CryptoExchange.Net.SocketClient.QueryAndWait``1(CryptoExchange.Net.Sockets.SocketConnection,System.Object)">
-            <summary>
-            Sends the query request and waits for the result
-            </summary>
-            <typeparam name="T">The expected result type</typeparam>
-            <param name="socket">The connection to send and wait on</param>
-            <param name="request">The request to send</param>
-            <returns></returns>
-        </member>
-        <member name="M:CryptoExchange.Net.SocketClient.ConnectIfNeeded(CryptoExchange.Net.Sockets.SocketConnection,System.Boolean)">
-            <summary>
-            Checks if a socket needs to be connected and does so if needed
-            </summary>
-            <param name="socket">The connection to check</param>
-            <param name="authenticated">Whether the socket should authenticated</param>
-            <returns></returns>
-        </member>
-        <member name="M:CryptoExchange.Net.SocketClient.HandleQueryResponse``1(CryptoExchange.Net.Sockets.SocketConnection,System.Object,Newtonsoft.Json.Linq.JToken,CryptoExchange.Net.Objects.CallResult{``0}@)">
-            <summary>
-            Needs to check if a received message was an answer to a query request (preferable by id) and set the callResult out to whatever the response is
-            </summary>
-            <typeparam name="T">The type of response</typeparam>
-            <param name="s">The socket connection</param>
-            <param name="request">The request that a response is awaited for</param>
-            <param name="data">The message</param>
-            <param name="callResult">The interpretation (null if message wasn't a response to the request)</param>
-            <returns>True if the message was a response to the query</returns>
-        </member>
-        <member name="M:CryptoExchange.Net.SocketClient.HandleSubscriptionResponse(CryptoExchange.Net.Sockets.SocketConnection,CryptoExchange.Net.Sockets.SocketSubscription,System.Object,Newtonsoft.Json.Linq.JToken,CryptoExchange.Net.Objects.CallResult{System.Object}@)">
-            <summary>
-            Needs to check if a received message was an answer to a subscription request (preferable by id) and set the callResult out to whatever the response is
-            </summary>
-            <param name="s">The socket connection</param>
-            <param name="subscription"></param>
-            <param name="request">The request that a response is awaited for</param>
-            <param name="message">The message</param>
-            <param name="callResult">The interpretation (null if message wasn't a response to the request)</param>
-            <returns>True if the message was a response to the subscription request</returns>
-        </member>
-        <member name="M:CryptoExchange.Net.SocketClient.MessageMatchesHandler(Newtonsoft.Json.Linq.JToken,System.Object)">
-            <summary>
-            Needs to check if a received message matches a handler. Typically if an update message matches the request
-            </summary>
-            <param name="message">The received data</param>
-            <param name="request">The subscription request</param>
-            <returns></returns>
-        </member>
-        <member name="M:CryptoExchange.Net.SocketClient.MessageMatchesHandler(Newtonsoft.Json.Linq.JToken,System.String)">
-            <summary>
-            Needs to check if a received message matches a handler. Typically if an received message matches a ping request or a other information pushed from the the server
-            </summary>
-            <param name="message">The received data</param>
-            <param name="identifier">The string identifier of the handler</param>
-            <returns></returns>
-        </member>
-        <member name="M:CryptoExchange.Net.SocketClient.AuthenticateSocket(CryptoExchange.Net.Sockets.SocketConnection)">
-            <summary>
-            Needs to authenticate the socket so authenticated queries/subscriptions can be made on this socket connection
-            </summary>
-            <param name="s"></param>
-            <returns></returns>
-        </member>
-        <member name="M:CryptoExchange.Net.SocketClient.Unsubscribe(CryptoExchange.Net.Sockets.SocketConnection,CryptoExchange.Net.Sockets.SocketSubscription)">
-            <summary>
-            Needs to unsubscribe a subscription, typically by sending an unsubscribe request. If multiple subscriptions per socket is not allowed this can just return since the socket will be closed anyway
-            </summary>
-            <param name="connection">The connection on which to unsubscribe</param>
-            <param name="s">The subscription to unsubscribe</param>
-            <returns></returns>
-        </member>
-        <member name="M:CryptoExchange.Net.SocketClient.ProcessTokenData(Newtonsoft.Json.Linq.JToken)">
-            <summary>
-            Optional handler to interpolate data before sending it to the handlers
-            </summary>
-            <param name="message"></param>
-            <returns></returns>
-        </member>
-        <member name="M:CryptoExchange.Net.SocketClient.AddHandler``1(System.Object,System.String,System.Boolean,CryptoExchange.Net.Sockets.SocketConnection,System.Action{``0})">
-            <summary>
-            Add a handler for a subscription
-            </summary>
-            <typeparam name="T">The type of data the subscription expects</typeparam>
-            <param name="request">The request of the subscription</param>
-            <param name="identifier">The identifier of the subscription (can be null if request param is used)</param>
-            <param name="userSubscription">Whether or not this is a user subscription (counts towards the max amount of handlers on a socket)</param>
-            <param name="connection">The socket connection the handler is on</param>
-            <param name="dataHandler">The handler of the data received</param>
-            <returns></returns>
-        </member>
-        <member name="M:CryptoExchange.Net.SocketClient.AddGenericHandler(System.String,System.Action{CryptoExchange.Net.Sockets.SocketConnection,Newtonsoft.Json.Linq.JToken})">
-            <summary>
-            Adds a generic message handler. Used for example to reply to ping requests
-            </summary>
-            <param name="identifier">The name of the request handler. Needs to be unique</param>
-            <param name="action">The action to execute when receiving a message for this handler (checked by <see cref="M:CryptoExchange.Net.SocketClient.MessageMatchesHandler(Newtonsoft.Json.Linq.JToken,System.String)"/>)</param>
-        </member>
-        <member name="M:CryptoExchange.Net.SocketClient.GetWebsocket(System.String,System.Boolean)">
-            <summary>
-            Gets a connection for a new subscription or query. Can be an existing if there are open position or a new one.
-            </summary>
-            <param name="address">The address the socket is for</param>
-            <param name="authenticated">Whether the socket should be authenticated</param>
-            <returns></returns>
-        </member>
-        <member name="M:CryptoExchange.Net.SocketClient.ConnectSocket(CryptoExchange.Net.Sockets.SocketConnection)">
-            <summary>
-            Connect a socket
-            </summary>
-            <param name="socketConnection">The socket to connect</param>
-            <returns></returns>
-        </member>
-        <member name="M:CryptoExchange.Net.SocketClient.CreateSocket(System.String)">
-            <summary>
-            Create a socket for an address
-            </summary>
-            <param name="address">The address the socket should connect to</param>
-            <returns></returns>
-        </member>
-        <member name="M:CryptoExchange.Net.SocketClient.SendPeriodic(System.TimeSpan,System.Func{CryptoExchange.Net.Sockets.SocketConnection,System.Object})">
-            <summary>
-            Periodically sends an object to a socket
-            </summary>
-            <param name="interval">How often</param>
-            <param name="objGetter">Method returning the object to send</param>
-        </member>
-        <member name="M:CryptoExchange.Net.SocketClient.Unsubscribe(CryptoExchange.Net.Sockets.UpdateSubscription)">
-            <summary>
-            Unsubscribe from a stream
-            </summary>
-            <param name="subscription">The subscription to unsubscribe</param>
-            <returns></returns>
-        </member>
-        <member name="M:CryptoExchange.Net.SocketClient.UnsubscribeAll">
-            <summary>
-            Unsubscribe all subscriptions
-            </summary>
-            <returns></returns>
-        </member>
-        <member name="M:CryptoExchange.Net.SocketClient.Dispose">
-            <summary>
-            Dispose the client
-            </summary>
-        </member>
-        <member name="T:CryptoExchange.Net.Sockets.BaseSocket">
-            <summary>
-            Socket implementation
-            </summary>
-        </member>
-        <member name="F:CryptoExchange.Net.Sockets.BaseSocket.socket">
-            <summary>
-            Socket
-            </summary>
-        </member>
-        <member name="F:CryptoExchange.Net.Sockets.BaseSocket.log">
-            <summary>
-            Log
-            </summary>
-        </member>
-        <member name="F:CryptoExchange.Net.Sockets.BaseSocket.errorHandlers">
-            <summary>
-            Error handlers
-            </summary>
-        </member>
-        <member name="F:CryptoExchange.Net.Sockets.BaseSocket.openHandlers">
-            <summary>
-            Open handlers
-            </summary>
-        </member>
-        <member name="F:CryptoExchange.Net.Sockets.BaseSocket.closeHandlers">
-            <summary>
-            Close handlers
-            </summary>
-        </member>
-        <member name="F:CryptoExchange.Net.Sockets.BaseSocket.messageHandlers">
-            <summary>
-            Message handlers
-            </summary>
-        </member>
-        <member name="P:CryptoExchange.Net.Sockets.BaseSocket.Id">
-            <summary>
-            Id
-            </summary>
-        </member>
-        <member name="P:CryptoExchange.Net.Sockets.BaseSocket.Reconnecting">
-            <summary>
-            If is reconnecting
-            </summary>
-        </member>
-        <member name="P:CryptoExchange.Net.Sockets.BaseSocket.Origin">
-            <summary>
-            Origin
-            </summary>
-        </member>
-        <member name="P:CryptoExchange.Net.Sockets.BaseSocket.Url">
-            <summary>
-            Url
-            </summary>
-        </member>
-        <member name="P:CryptoExchange.Net.Sockets.BaseSocket.IsClosed">
-            <summary>
-            Is closed
-            </summary>
-        </member>
-        <member name="P:CryptoExchange.Net.Sockets.BaseSocket.IsOpen">
-            <summary>
-            Is open
-            </summary>
-        </member>
-        <member name="P:CryptoExchange.Net.Sockets.BaseSocket.SSLProtocols">
-            <summary>
-            Protocols
-            </summary>
-        </member>
-        <member name="P:CryptoExchange.Net.Sockets.BaseSocket.DataInterpreterBytes">
-            <summary>
-            Interpreter for bytes
-            </summary>
-        </member>
-        <member name="P:CryptoExchange.Net.Sockets.BaseSocket.DataInterpreterString">
-            <summary>
-            Interpreter for strings
-            </summary>
-        </member>
-        <member name="P:CryptoExchange.Net.Sockets.BaseSocket.LastActionTime">
-            <summary>
-            Last action time
-            </summary>
-        </member>
-        <member name="P:CryptoExchange.Net.Sockets.BaseSocket.Timeout">
-            <summary>
-            Timeout
-            </summary>
-        </member>
-        <member name="P:CryptoExchange.Net.Sockets.BaseSocket.SocketState">
-            <summary>
-            Socket state
-            </summary>
-        </member>
-        <member name="M:CryptoExchange.Net.Sockets.BaseSocket.#ctor(CryptoExchange.Net.Logging.Log,System.String)">
-            <summary>
-            ctor
-            </summary>
-            <param name="log"></param>
-            <param name="url"></param>
-        </member>
-        <member name="M:CryptoExchange.Net.Sockets.BaseSocket.#ctor(CryptoExchange.Net.Logging.Log,System.String,System.Collections.Generic.IDictionary{System.String,System.String},System.Collections.Generic.IDictionary{System.String,System.String})">
-            <summary>
-            ctor
-            </summary>
-            <param name="log"></param>
-            <param name="url"></param>
-            <param name="cookies"></param>
-            <param name="headers"></param>
-        </member>
-        <member name="E:CryptoExchange.Net.Sockets.BaseSocket.OnClose">
-            <summary>
-            On close
-            </summary>
-        </member>
-        <member name="E:CryptoExchange.Net.Sockets.BaseSocket.OnMessage">
-            <summary>
-            On message
-            </summary>
-        </member>
-        <member name="E:CryptoExchange.Net.Sockets.BaseSocket.OnError">
-            <summary>
-            On error
-            </summary>
-        </member>
-        <member name="E:CryptoExchange.Net.Sockets.BaseSocket.OnOpen">
-            <summary>
-            On open
-            </summary>
-        </member>
-        <member name="M:CryptoExchange.Net.Sockets.BaseSocket.Handle(System.Collections.Generic.List{System.Action})">
-            <summary>
-            Handle
-            </summary>
-            <param name="handlers"></param>
-        </member>
-        <member name="M:CryptoExchange.Net.Sockets.BaseSocket.Handle``1(System.Collections.Generic.List{System.Action{``0}},``0)">
-            <summary>
-            Handle
-            </summary>
-            <typeparam name="T"></typeparam>
-            <param name="handlers"></param>
-            <param name="data"></param>
-        </member>
-        <member name="M:CryptoExchange.Net.Sockets.BaseSocket.CheckTimeout">
-            <summary>
-            Checks if timed out
-            </summary>
-            <returns></returns>
-        </member>
-        <member name="M:CryptoExchange.Net.Sockets.BaseSocket.Close">
-            <summary>
-            Close socket
-            </summary>
-            <returns></returns>
-        </member>
-        <member name="M:CryptoExchange.Net.Sockets.BaseSocket.Reset">
-            <summary>
-            Reset socket
-            </summary>
-        </member>
-        <member name="M:CryptoExchange.Net.Sockets.BaseSocket.Send(System.String)">
-            <summary>
-            Send data
-            </summary>
-            <param name="data"></param>
-        </member>
-        <member name="M:CryptoExchange.Net.Sockets.BaseSocket.Connect">
-            <summary>
-            Connect socket
-            </summary>
-            <returns></returns>
-        </member>
-        <member name="M:CryptoExchange.Net.Sockets.BaseSocket.SetProxy(System.String,System.Int32)">
-            <summary>
-            Set a proxy
-            </summary>
-            <param name="host"></param>
-            <param name="port"></param>
-        </member>
-        <member name="M:CryptoExchange.Net.Sockets.BaseSocket.Dispose">
-            <summary>
-            Dispose
-            </summary>
-        </member>
-        <member name="T:CryptoExchange.Net.Sockets.SocketConnection">
-            <summary>
-            Socket connecting
-            </summary>
-        </member>
-        <member name="E:CryptoExchange.Net.Sockets.SocketConnection.ConnectionLost">
-            <summary>
-            Connection lost event
-            </summary>
-        </member>
-        <member name="E:CryptoExchange.Net.Sockets.SocketConnection.ConnectionRestored">
-            <summary>
-            Connecting restored event
-            </summary>
-        </member>
-        <member name="E:CryptoExchange.Net.Sockets.SocketConnection.ActivityPaused">
-            <summary>
-            The connection is paused event
-            </summary>
-        </member>
-        <member name="E:CryptoExchange.Net.Sockets.SocketConnection.ActivityUnpaused">
-            <summary>
-            The connection is unpaused event
-            </summary>
-        </member>
-        <member name="E:CryptoExchange.Net.Sockets.SocketConnection.Closed">
-            <summary>
-            Connecting closed event
-            </summary>
-        </member>
-        <member name="P:CryptoExchange.Net.Sockets.SocketConnection.HandlerCount">
-            <summary>
-            The amount of handlers
-            </summary>
-        </member>
-        <member name="P:CryptoExchange.Net.Sockets.SocketConnection.Authenticated">
-            <summary>
-            If connection is authenticated
-            </summary>
-        </member>
-        <member name="P:CryptoExchange.Net.Sockets.SocketConnection.Connected">
-            <summary>
-            If connection is made
-            </summary>
-        </member>
-        <member name="P:CryptoExchange.Net.Sockets.SocketConnection.Socket">
-            <summary>
-            The socket
-            </summary>
-        </member>
-        <member name="P:CryptoExchange.Net.Sockets.SocketConnection.ShouldReconnect">
-            <summary>
-            If should reconnect upon closing
-            </summary>
-        </member>
-        <member name="P:CryptoExchange.Net.Sockets.SocketConnection.DisconnectTime">
-            <summary>
-            Time of disconnecting
-            </summary>
-        </member>
-        <member name="P:CryptoExchange.Net.Sockets.SocketConnection.PausedActivity">
-            <summary>
-            If activity is paused
-            </summary>
-        </member>
-        <member name="M:CryptoExchange.Net.Sockets.SocketConnection.#ctor(CryptoExchange.Net.SocketClient,CryptoExchange.Net.Interfaces.IWebsocket)">
-            <summary>
-            New socket connection
-            </summary>
-            <param name="client">The socket client</param>
-            <param name="socket">The socket</param>
-        </member>
-        <member name="M:CryptoExchange.Net.Sockets.SocketConnection.AddHandler(CryptoExchange.Net.Sockets.SocketSubscription)">
-            <summary>
-            Add handler
-            </summary>
-            <param name="handler"></param>
-        </member>
-        <member name="M:CryptoExchange.Net.Sockets.SocketConnection.SendAndWait``1(``0,System.TimeSpan,System.Func{Newtonsoft.Json.Linq.JToken,System.Boolean})">
-            <summary>
-            Send data
-            </summary>
-            <typeparam name="T">The data type</typeparam>
-            <param name="obj">The object to send</param>
-            <param name="timeout">The timeout for response</param>
-            <param name="handler">The response handler</param>
-            <returns></returns>
-        </member>
-        <member name="M:CryptoExchange.Net.Sockets.SocketConnection.Send``1(``0,Newtonsoft.Json.NullValueHandling)">
-            <summary>
-            Send data to the websocket
-            </summary>
-            <typeparam name="T">The type of the object to send</typeparam>
-            <param name="obj">The object to send</param>
-            <param name="nullValueHandling">How null values should be serialized</param>
-        </member>
-        <member name="M:CryptoExchange.Net.Sockets.SocketConnection.Send(System.String)">
-            <summary>
-            Send string data to the websocket
-            </summary>
-            <param name="data">The data to send</param>
-        </member>
-        <member name="M:CryptoExchange.Net.Sockets.SocketConnection.SocketOnClose">
-            <summary>
-            Handler for a socket closing. Reconnects the socket if needed, or removes it from the active socket list if not
-            </summary>
-        </member>
-        <member name="M:CryptoExchange.Net.Sockets.SocketConnection.Close">
-            <summary>
-            Close the connection
-            </summary>
-            <returns></returns>
-        </member>
-        <member name="M:CryptoExchange.Net.Sockets.SocketConnection.Close(CryptoExchange.Net.Sockets.SocketSubscription)">
-            <summary>
-            Close the subscription
-            </summary>
-            <param name="subscription">Subscription to close</param>
-            <returns></returns>
-        </member>
-        <member name="T:CryptoExchange.Net.Sockets.SocketSubscription">
-            <summary>
-            Socket subscription
-            </summary>
-        </member>
-        <member name="E:CryptoExchange.Net.Sockets.SocketSubscription.Exception">
-            <summary>
-            Exception event
-            </summary>
-        </member>
-        <member name="P:CryptoExchange.Net.Sockets.SocketSubscription.MessageHandler">
-            <summary>
-            Message handlers for this subscription. Should return true if the message is handled and should not be distributed to the other handlers
-            </summary>
-        </member>
-        <member name="P:CryptoExchange.Net.Sockets.SocketSubscription.Request">
-            <summary>
-            Request object
-            </summary>
-        </member>
-        <member name="P:CryptoExchange.Net.Sockets.SocketSubscription.Identifier">
-            <summary>
-            Subscription identifier
-            </summary>
-        </member>
-        <member name="P:CryptoExchange.Net.Sockets.SocketSubscription.UserSubscription">
-            <summary>
-            Is user subscription or generic
-            </summary>
-        </member>
-        <member name="P:CryptoExchange.Net.Sockets.SocketSubscription.Confirmed">
-            <summary>
-            If the subscription has been confirmed
-            </summary>
-        </member>
-        <member name="M:CryptoExchange.Net.Sockets.SocketSubscription.CreateForRequest(System.Object,System.Boolean,System.Action{CryptoExchange.Net.Sockets.SocketConnection,Newtonsoft.Json.Linq.JToken})">
-            <summary>
-            Create SocketSubscription for a request
-            </summary>
-            <param name="request"></param>
-            <param name="userSubscription"></param>
-            <param name="dataHandler"></param>
-            <returns></returns>
-        </member>
-        <member name="M:CryptoExchange.Net.Sockets.SocketSubscription.CreateForIdentifier(System.String,System.Boolean,System.Action{CryptoExchange.Net.Sockets.SocketConnection,Newtonsoft.Json.Linq.JToken})">
-            <summary>
-            Create SocketSubscription for an identifier
-            </summary>
-            <param name="identifier"></param>
-            <param name="userSubscription"></param>
-            <param name="dataHandler"></param>
-            <returns></returns>
-        </member>
-        <member name="M:CryptoExchange.Net.Sockets.SocketSubscription.InvokeExceptionHandler(System.Exception)">
-            <summary>
-            Invoke the exception event
-            </summary>
-            <param name="e"></param>
-        </member>
-        <member name="T:CryptoExchange.Net.Sockets.UpdateSubscription">
-            <summary>
-            Subscription
-            </summary>
-        </member>
-        <member name="E:CryptoExchange.Net.Sockets.UpdateSubscription.ConnectionLost">
-            <summary>
-            Event when the connection is lost. The socket will automatically reconnect when possible.
-            </summary>
-        </member>
-        <member name="E:CryptoExchange.Net.Sockets.UpdateSubscription.ConnectionRestored">
-            <summary>
-            Event when the connection is restored. Timespan parameter indicates the time the socket has been offline for before reconnecting
-            </summary>
-        </member>
-        <member name="E:CryptoExchange.Net.Sockets.UpdateSubscription.ActivityPaused">
-            <summary>
-            Event when the connection to the server is paused. No operations can be performed while paused
-            </summary>
-        </member>
-        <member name="E:CryptoExchange.Net.Sockets.UpdateSubscription.ActivityUnpaused">
-            <summary>
-            Event when the connection to the server is unpaused
-            </summary>
-        </member>
-        <member name="E:CryptoExchange.Net.Sockets.UpdateSubscription.Exception">
-            <summary>
-            Event when an exception happened
-            </summary>
-        </member>
-        <member name="P:CryptoExchange.Net.Sockets.UpdateSubscription.Id">
-            <summary>
-            The id of the socket
-            </summary>
-        </member>
-        <member name="M:CryptoExchange.Net.Sockets.UpdateSubscription.#ctor(CryptoExchange.Net.Sockets.SocketConnection,CryptoExchange.Net.Sockets.SocketSubscription)">
-            <summary>
-            ctor
-            </summary>
-            <param name="connection"></param>
-            <param name="subscription"></param>
-        </member>
-        <member name="M:CryptoExchange.Net.Sockets.UpdateSubscription.Close">
-            <summary>
-            Close the subscription
-            </summary>
-            <returns></returns>
-        </member>
-        <member name="M:CryptoExchange.Net.Sockets.UpdateSubscription.Reconnect">
-            <summary>
-            Close the socket to cause a reconnect
-            </summary>
-            <returns></returns>
-        </member>
-        <member name="T:CryptoExchange.Net.Sockets.WebsocketFactory">
-            <summary>
-            Factory implementation
-            </summary>
-        </member>
-        <member name="M:CryptoExchange.Net.Sockets.WebsocketFactory.CreateWebsocket(CryptoExchange.Net.Logging.Log,System.String)">
-            <inheritdoc />
-        </member>
-        <member name="M:CryptoExchange.Net.Sockets.WebsocketFactory.CreateWebsocket(CryptoExchange.Net.Logging.Log,System.String,System.Collections.Generic.IDictionary{System.String,System.String},System.Collections.Generic.IDictionary{System.String,System.String})">
-            <inheritdoc />
-        </member>
-    </members>
-</doc>
->>>>>>> 6cd90037
+</doc>